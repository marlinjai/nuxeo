/*
 * (C) Copyright 2006-2007 Nuxeo SAS (http://nuxeo.com/) and contributors.
 *
 * All rights reserved. This program and the accompanying materials
 * are made available under the terms of the GNU Lesser General Public License
 * (LGPL) version 2.1 which accompanies this distribution, and is available at
 * http://www.gnu.org/licenses/lgpl.html
 *
 * This library is distributed in the hope that it will be useful,
 * but WITHOUT ANY WARRANTY; without even the implied warranty of
 * MERCHANTABILITY or FITNESS FOR A PARTICULAR PURPOSE. See the GNU
 * Lesser General Public License for more details.
 *
 * Contributors:
 *     Nuxeo - initial API and implementation
 *
 * $Id$
 */

package org.nuxeo.ecm.directory.ldap;

import java.text.ParseException;
import java.text.SimpleDateFormat;
import java.util.ArrayList;
import java.util.Arrays;
import java.util.Calendar;
import java.util.Collection;
import java.util.Collections;
import java.util.Date;
import java.util.HashMap;
import java.util.LinkedList;
import java.util.List;
import java.util.Map;
import java.util.Properties;
import java.util.Set;
import java.util.SimpleTimeZone;

import javax.naming.Context;
import javax.naming.NamingEnumeration;
import javax.naming.NamingException;
import javax.naming.SizeLimitExceededException;
import javax.naming.directory.Attribute;
import javax.naming.directory.Attributes;
import javax.naming.directory.BasicAttribute;
import javax.naming.directory.BasicAttributes;
import javax.naming.directory.DirContext;
import javax.naming.directory.InitialDirContext;
import javax.naming.directory.SearchControls;
import javax.naming.directory.SearchResult;

import org.apache.commons.lang.StringUtils;
import org.apache.commons.logging.Log;
import org.apache.commons.logging.LogFactory;
import org.nuxeo.ecm.core.api.ClientException;
import org.nuxeo.ecm.core.api.DataModel;
import org.nuxeo.ecm.core.api.DocumentModel;
import org.nuxeo.ecm.core.api.DocumentModelList;
import org.nuxeo.ecm.core.api.impl.DataModelImpl;
import org.nuxeo.ecm.core.api.impl.DocumentModelImpl;
import org.nuxeo.ecm.core.api.impl.DocumentModelListImpl;
import org.nuxeo.ecm.core.schema.types.Field;
import org.nuxeo.ecm.core.schema.types.Type;
import org.nuxeo.ecm.core.utils.SIDGenerator;
import org.nuxeo.ecm.directory.Directory;
import org.nuxeo.ecm.directory.DirectoryException;
import org.nuxeo.ecm.directory.DirectoryFieldMapper;
import org.nuxeo.ecm.directory.EntrySource;
import org.nuxeo.ecm.directory.Reference;
import org.nuxeo.ecm.directory.Session;

/**
 * This class represents a session against an LDAPDirectory.
 *
 * @author Olivier Grisel <ogrisel@nuxeo.com>
 *
 */
public class LDAPSession implements Session, EntrySource {

    // directory connection parameters
    private static final Log log = LogFactory.getLog(LDAPSession.class);

    protected final String schemaName;

    protected final DirContext dirContext;

    protected final String idAttribute;

    protected final LDAPDirectory directory;

    protected final String searchBaseDn;

    protected final Set<String> emptySet = Collections.emptySet();

    protected final String sid;

    protected final Map<String, Field> schemaFieldMap;

    protected final String substringMatchType;

    public LDAPSession(LDAPDirectory directory, DirContext dirContext) {
        this.directory = directory;
        this.dirContext = dirContext;
        DirectoryFieldMapper fieldMapper = directory.getFieldMapper();
        idAttribute = fieldMapper.getBackendField(directory.getConfig().getIdField());
        schemaName = directory.getSchema();
        schemaFieldMap = directory.getSchemaFieldMap();
        sid = String.valueOf(SIDGenerator.next());
        searchBaseDn = directory.getConfig().getSearchBaseDn();
        substringMatchType = directory.getConfig().getSubstringMatchType();
    }

    public Directory getDirectory() {
        return directory;
    }

    public DirContext getContext() {
        return dirContext;
    }

    @SuppressWarnings("unchecked")
    public DocumentModel createEntry(Map<String, Object> fieldMap)
            throws DirectoryException {
        if (isReadOnly()) {
            return null;
        }
        List<String> referenceFieldList = new LinkedList<String>();
        try {
            String dn = String.format("%s=%s,%s", idAttribute,
                    fieldMap.get(getIdField()),
                    directory.getConfig().getCreationBaseDn());
            Attributes attrs = new BasicAttributes();
            Attribute attr;

            List<String> mandatoryAttributes = getMandatoryAttributes();
            for (String mandatoryAttribute : mandatoryAttributes) {
                attr = new BasicAttribute(mandatoryAttribute);
                attr.add(" ");
                attrs.put(attr);
            }

            String[] creationClasses = directory.getConfig().getCreationClasses();
            if (creationClasses.length != 0) {
                attr = new BasicAttribute("objectclass");
                for (String creationClasse : creationClasses) {
                    attr.add(creationClasse);
                }
                attrs.put(attr);
            }

            for (String fieldId : fieldMap.keySet()) {
                String backendFieldId = directory.getFieldMapper().getBackendField(
                        fieldId);
                if (backendFieldId.equals(getPasswordField())) {
                    attr = new BasicAttribute(backendFieldId);
                    attr.add(fieldMap.get(fieldId)); // TODO: encode in ssha
                    // or md5
                    attrs.put(attr);
                } else if (directory.isReference(fieldId)) {
                    Reference reference = directory.getReference(fieldId);
                    if (reference instanceof LDAPReference) {
                        attr = new BasicAttribute(
                                ((LDAPReference) reference).getStaticAttributeId());
                        attr.add(directory.getConfig().getEmptyRefMarker());
                        attrs.put(attr);
                    }
                    referenceFieldList.add(fieldId);
                } else {
                    Object value = fieldMap.get(fieldId);
                    if ((value != null) && !value.equals("")) {
                        attrs.put(getAttributeValue(fieldId, value));
                    }
                }
            }
            dirContext.bind(dn, null, attrs);

            for (String referenceFieldName : referenceFieldList) {
                Reference reference = directory.getReference(referenceFieldName);
                List<String> targetIds = (List<String>) fieldMap.get(referenceFieldName);
                reference.addLinks((String) fieldMap.get(getIdField()),
                        targetIds);
            }

            directory.invalidateCaches();
            return fieldMapToDocumentModel(fieldMap);
        } catch (Exception e) {
            throw new DirectoryException("createEntry failed", e);
        }
    }

    public DocumentModel getEntry(String id) throws DirectoryException {
        return directory.getCache().getEntry(id, this);
    }

    public DocumentModel getEntry(String id, boolean fetchReferences)
            throws DirectoryException {
        return directory.getCache().getEntry(id, this, fetchReferences);
    }

    public DocumentModel getEntryFromSource(String id)
            throws DirectoryException {
        return getEntry(id, true);
    }

    public DocumentModel getEntryFromSource(String id, boolean fetchReferences)
            throws DirectoryException {
        try {
            SearchResult result = getLdapEntry(id);
            if (result == null) {
                return null;
            }
            return ldapResultToDocumentModel(result, id, fetchReferences);
        } catch (NamingException e) {
            throw new DirectoryException("getEntry failed: " + e.getMessage(),
                    e);
        }
    }

    public boolean hasEntry(String id) throws DirectoryException {
        try {
            // TODO: check directory cache first
            return getLdapEntry(id) != null;
        } catch (NamingException e) {
            throw new DirectoryException("hasEntry failed: " + e.getMessage(),
                    e);
        }
    }

    protected SearchResult getLdapEntry(String id) throws NamingException,
            DirectoryException {
        return getLdapEntry(id, false);
    }

    protected SearchResult getLdapEntry(String id, boolean fetchAllAttributes)
            throws NamingException, DirectoryException {
        String filterExpr;
        if (directory.getBaseFilter().startsWith("(")) {
            filterExpr = String.format("(&(%s={0})%s)", idAttribute,
                    directory.getBaseFilter());
        } else {
            filterExpr = String.format("(&(%s={0})(%s))", idAttribute,
                    directory.getBaseFilter());
        }
        String[] filterArgs = new String[] { id };
        SearchControls scts = directory.getSearchControls(fetchAllAttributes);

        if (log.isDebugEnabled()) {
            log.debug(String.format("LDAP search base='%s' filter='%s' "
                    + " args='%s' scope='%s'", searchBaseDn, filterExpr, id,
                    scts.getSearchScope()));
        }
        NamingEnumeration<SearchResult> results = dirContext.search(
                searchBaseDn, filterExpr, filterArgs, scts);

        if (!results.hasMore()) {
            log.debug("Entry not found: " + id);
            return null;
        }
        SearchResult result = results.next();
        if (results.hasMore()) {
            log.debug("More than one entry found");
            throw new DirectoryException("more than one entry found for " + id);
        }
        return result;
    }

    public DocumentModelList getEntries() throws DirectoryException {
        try {
            SearchControls scts = directory.getSearchControls();
            log.debug(String.format("LDAP search base='%s' filter='%s' "
                    + " args=* scope=%s", searchBaseDn,
                    directory.getBaseFilter(), scts.getSearchScope()));
            NamingEnumeration<SearchResult> results = dirContext.search(
                    searchBaseDn, directory.getBaseFilter(), scts);
            // skip reference fetching
            return ldapResultsToDocumentModels(results, false);
        } catch (SizeLimitExceededException e) {
            throw new org.nuxeo.ecm.directory.SizeLimitExceededException(e);
        } catch (NamingException e) {
            throw new DirectoryException("getEntries failed", e);
        }
    }

    @SuppressWarnings("unchecked")
    public void updateEntry(DocumentModel docModel) throws DirectoryException {
        List<String> updateList = new ArrayList<String>();
        List<String> referenceFieldList = new LinkedList<String>();

        try {
            DataModel dataModel = docModel.getDataModel(schemaName);
            for (String fieldName : schemaFieldMap.keySet()) {
                if (!dataModel.isDirty(fieldName)) {
                    continue;
                }
                if (directory.isReference(fieldName)) {
                    referenceFieldList.add(fieldName);
                } else {
                    updateList.add(fieldName);
                }
            }

            if (!isReadOnly() && !updateList.isEmpty()) {
                Attributes attrs = new BasicAttributes();
                SearchResult ldapEntry = getLdapEntry(docModel.getId());
                if (ldapEntry == null) {
                    throw new DirectoryException(docModel.getId()
                            + " not found");
                }
                Attributes oldattrs = ldapEntry.getAttributes();
                String dn = ldapEntry.getNameInNamespace();
                Attributes attrsToDel = new BasicAttributes();
                for (String f : updateList) {
                    // TODO: encode password
                    Object value = docModel.getProperty(schemaName, f);
                    String backendField = directory.getFieldMapper().getBackendField(
                            f);
                    if (value == null || value.equals("")) {
                        Attribute attr;
                        if (getMandatoryAttributes().contains(backendField)) {
                            attr = new BasicAttribute(backendField);
                            attr.add(" ");
                            attrs.put(attr);
                        } else if (oldattrs.get(backendField) != null) {
                            attr = new BasicAttribute(backendField);
                            attr.add(oldattrs.get(backendField).get());
                            attrsToDel.put(attr);
                        }
                    } else {
                        attrs.put(getAttributeValue(f, value));
                    }
                }
                dirContext.modifyAttributes(dn, DirContext.REMOVE_ATTRIBUTE,
                        attrsToDel);
                dirContext.modifyAttributes(dn, DirContext.REPLACE_ATTRIBUTE,
                        attrs);
            }

            // update reference fields
            for (String referenceFieldName : referenceFieldList) {
                Reference reference = directory.getReference(referenceFieldName);
                List<String> targetIds = (List<String>) docModel.getProperty(
                        schemaName, referenceFieldName);
                reference.setTargetIdsForSource(docModel.getId(), targetIds);
            }
        } catch (Exception e) {
            throw new DirectoryException("updateEntry failed: "
                    + e.getMessage(), e);
        }
        directory.invalidateCaches();
    }

    public void deleteEntry(DocumentModel dm) throws DirectoryException {
        deleteEntry(dm.getId());
    }

    public void deleteEntry(String id) throws DirectoryException {
        if (isReadOnly()) {
            return;
        }
        try {
            for (String fieldName : schemaFieldMap.keySet()) {
                if (directory.isReference(fieldName)) {
                    Reference reference = directory.getReference(fieldName);
                    reference.removeLinksForSource(id);
                }
            }
            SearchResult result = getLdapEntry(id);
            dirContext.destroySubcontext(result.getNameInNamespace());
        } catch (Exception e) {
            throw new DirectoryException("deleteEntry failed", e);
        }
        directory.invalidateCaches();
    }

    public void deleteEntry(String id, Map<String, String> map)
            throws DirectoryException {
        log.warn("Calling deleteEntry extended on LDAP directory");
        deleteEntry(id);
    }

    public DocumentModelList query(Map<String, Object> filter,
            Set<String> fulltext, boolean fetchReferences,
            Map<String, String> orderBy) throws DirectoryException {
        try {
            // building the query using filterExpr / filterArgs to
            // escape special characters and to fulltext search only on
            // the explicitly specified fields
            String[] filters = new String[filter.size()];
            String[] filterArgs = new String[filter.size()];

            if (fulltext == null) {
                fulltext = Collections.emptySet();
            }

            int index = 0;
            for (String fieldName : filter.keySet()) {
                if (directory.isReference(fieldName)) {
                    log.warn(fieldName
                            + " is a reference and will be ignored as a query criterion");
                    continue;
                }

                String backendFieldName = directory.getFieldMapper().getBackendField(
                        fieldName);
                Object fieldValue = filter.get(fieldName);

                StringBuilder currentFilter = new StringBuilder();
                currentFilter.append("(");
                if (fieldValue == null) {
                    currentFilter.append("!(" + backendFieldName + "=*)");
                } else if ("".equals(fieldValue)) {
                    if (fulltext.contains(fieldName)) {
                        currentFilter.append(backendFieldName + "=*");
                    } else {
                        currentFilter.append(backendFieldName + "=");
                    }
                } else {
                    currentFilter.append(backendFieldName + "=");
                    if (fulltext.contains(fieldName)) {
                        if (LDAPSubstringMatchType.SUBFINAL.equals(substringMatchType)) {
                            currentFilter.append("*{" + index + "}");
                        } else if (LDAPSubstringMatchType.SUBANY.equals(substringMatchType)) {
                            currentFilter.append("*{" + index + "}*");
                        } else {
                            // default behavior: subinitial
                            currentFilter.append("{" + index + "}*");
                        }
                    } else {
                        currentFilter.append("{" + index + "}");
                    }
                }
                currentFilter.append(")");
                filters[index] = currentFilter.toString();
                if (fieldValue != null && !"".equals(fieldValue)) {
                    // XXX: what kind of Objects can we get here? Is toString()
                    // enough?
                    filterArgs[index] = fieldValue.toString();
                }
                index++;
            }
            String filterExpr = "(&" + directory.getBaseFilter()
                    + StringUtils.join(filters) + ')';
            SearchControls scts = directory.getSearchControls();
            log.debug("LDAP search base=" + searchBaseDn + " filter="
                    + filterExpr + " args=" + StringUtils.join(filterArgs, ",")
                    + " scope=" + scts.getSearchScope());

            NamingEnumeration<SearchResult> results = dirContext.search(
                    searchBaseDn, filterExpr, filterArgs, scts);

            DocumentModelList entries = ldapResultsToDocumentModels(results,
                    fetchReferences);

            if (orderBy != null && !orderBy.isEmpty()) {
                directory.orderEntries(entries, orderBy);
            }

            return entries;
        } catch (SizeLimitExceededException e) {
            throw new org.nuxeo.ecm.directory.SizeLimitExceededException(e);
        } catch (NamingException e) {
            throw new DirectoryException("executeQuery failed", e);
        }
    }

    public DocumentModelList query(Map<String, Object> filter)
            throws DirectoryException {
        // by default, do not fetch references of result entries
        return query(filter, emptySet, new HashMap<String, String>());
    }

    public DocumentModelList query(Map<String, Object> filter,
            Set<String> fulltext, Map<String, String> orderBy)
            throws DirectoryException {
        return query(filter, fulltext, false, orderBy);
    }

    public DocumentModelList query(Map<String, Object> filter,
            Set<String> fulltext, Map<String, String> orderBy,
            boolean fetchReferences) throws DirectoryException {
        return query(filter, fulltext, fetchReferences, orderBy);
    }

    public DocumentModelList query(Map<String, Object> filter,
            Set<String> fulltext) throws DirectoryException {
        // by default, do not fetch references of result entries
        return query(filter, fulltext, new HashMap<String, String>());
    }

    public void commit() {
        // No LDAP support for transactions
    }

    public void rollback() {
        // No LDAP support for transactions
    }

    public void close() throws DirectoryException {
        try {
            dirContext.close();
            directory.removeSession(this);
        } catch (NamingException e) {
            throw new DirectoryException("close failed", e);
        }
    }

    public List<String> getProjection(Map<String, Object> filter,
            String columnName) throws DirectoryException {
        return getProjection(filter, emptySet, columnName);
    }

    public List<String> getProjection(Map<String, Object> filter,
            Set<String> fulltext, String columnName) throws DirectoryException {
        // XXX: this suboptimal code should be either optimized for LDAP or
        // moved to an abstract class
        List<String> result = new ArrayList<String>();
        DocumentModelList docList = query(filter, fulltext);
        String columnNameinDocModel = directory.getFieldMapper().getDirectoryField(
                columnName);
        for (DocumentModel docModel : docList) {
            Object obj = docModel.getProperty(schemaName, columnNameinDocModel);
            String propValue;
            if (obj instanceof String) {
                propValue = (String) obj;
            } else {
                propValue = String.valueOf(obj);
            }
            result.add(propValue);
        }
        return result;
    }

    // XXX: this should be moved to an abstract session class
    protected DocumentModel fieldMapToDocumentModel(Map<String, Object> fieldMap) {
        DataModel dataModel = new DataModelImpl(schemaName, fieldMap);

        String id = String.valueOf(fieldMap.get(getIdField()));
        DocumentModelImpl docModel = new DocumentModelImpl(sid, schemaName, id,
                null, null, null, new String[] { schemaName }, null);
        dataModel.setMap(fieldMap);
        docModel.addDataModel(dataModel);

        return docModel;
    }

    @SuppressWarnings("unchecked")
    protected Object getFieldValue(Attribute attribute, String fieldName,
            String entryId, boolean fetchReferences) throws DirectoryException {

        Field field = schemaFieldMap.get(fieldName);
        Type type = field.getType();
        Object defaultValue = field.getDefaultValue();
        String typeName = type.getName();
        if (attribute == null) {
            return defaultValue;
        }
        Object value;
        try {
            value = attribute.get();
        } catch (NamingException e) {
            throw new DirectoryException("Could not fetch value for "
                    + attribute, e);
        }
        if (value == null) {
            return defaultValue;
        }
        String trimmedValue = value.toString().trim();
        if ("string".equals(typeName)) {
            return trimmedValue;
        } else if ("integer".equals(typeName) || "long".equals(typeName)) {
            if ("".equals(trimmedValue)) {
                return defaultValue;
            }
            try {
                return Long.valueOf(trimmedValue);
            } catch (NumberFormatException e) {
                log.error(String.format(
                        "field %s of type %s has non-numeric value found on server: '%s' (ignoring and using default value instead)",
                        fieldName, typeName, trimmedValue));
                return defaultValue;
            }
        } else if (type.isListType()) {
            List<String> parsedItems = new LinkedList<String>();
            NamingEnumeration<Object> values = null;
            try {
                values = (NamingEnumeration<Object>) attribute.getAll();
                while (values.hasMore()) {
                    parsedItems.add(values.next().toString().trim());
                }
                return parsedItems;
            } catch (NamingException e) {
                log.error(String.format(
                        "field %s of type %s has non list value found on server: '%s' (ignoring and using default value instead)",
                        fieldName, typeName, values != null ? values.toString()
                                : trimmedValue));
                return defaultValue;
            }
        } else if ("date".equals(typeName)) {
            if ("".equals(trimmedValue)) {
                return defaultValue;
            }
            try {
                SimpleDateFormat dateFormat = new SimpleDateFormat(
                        "yyyyMMddHHmmss'Z'");
                dateFormat.setTimeZone(new SimpleTimeZone(0, "Z"));
                Date date = dateFormat.parse(trimmedValue);
                Calendar cal = Calendar.getInstance();
                cal.setTime(date);
                return cal;
            } catch (ParseException e) {
                log.error(String.format(
                        "field %s of type %s has invalid value found on server: '%s' (ignoring and using default value instead)",
                        fieldName, typeName, trimmedValue));
                return defaultValue;
            }
        } else {
            throw new DirectoryException(
                    "Field type not supported in directories: " + typeName);
        }
    }

    @SuppressWarnings("unchecked")
    protected Attribute getAttributeValue(String fieldName, Object value)
            throws DirectoryException {
        Attribute attribute = new BasicAttribute(
                directory.getFieldMapper().getBackendField(fieldName));
        Type type = schemaFieldMap.get(fieldName).getType();
        String typeName = type.getName();

        if ("string".equals(typeName)) {
            attribute.add(value);
        } else if ("integer".equals(typeName) || "long".equals(typeName)) {
            attribute.add(value.toString());
        } else if (type.isListType()) {
            Collection<String> valueItems;
            if (value instanceof String[]) {
                valueItems = Arrays.asList((String[]) value);
            } else if (value instanceof Collection) {
                valueItems = (Collection<String>) value;
            } else {
                throw new DirectoryException(String.format(
                        "field %s with value %s does not match type %s",
                        fieldName, value.toString(), type.getName()));
            }
            for (String item : valueItems) {
                attribute.add(item);
            }
        } else if ("date".equals(typeName)) {
            Calendar cal = (Calendar) value;
            Date date = cal.getTime();
            SimpleDateFormat dateFormat = new SimpleDateFormat(
                    "yyyyMMddHHmmss'Z'");
            dateFormat.setTimeZone(new SimpleTimeZone(0, "Z"));
            attribute.add(dateFormat.format(date));
        } else {
            throw new DirectoryException(
                    "Field type not supported in directories: " + typeName);
        }

        return attribute;
    }

    protected DocumentModelList ldapResultsToDocumentModels(
            NamingEnumeration<SearchResult> results, boolean fetchReferences)
            throws DirectoryException, NamingException {
        DocumentModelList list = new DocumentModelListImpl();
        DocumentModel entry;
        while (results.hasMore()) {
            SearchResult result = results.next();
            entry = ldapResultToDocumentModel(result, null, fetchReferences);
            if (entry != null) {
                list.add(entry);
            }
        }
        log.debug("LDAP search returned " + list.size() + " results");
        return list;
    }

    protected DocumentModel ldapResultToDocumentModel(SearchResult result,
            String entryId, boolean fetchReferences) throws DirectoryException,
            NamingException {
        Attributes attributes = result.getAttributes();
        String passwordFieldId = getPasswordField();
        Map<String, Object> fieldMap = new HashMap<String, Object>();

        if (entryId == null) {
<<<<<<< HEAD
            // NXP-2461: check that id field is filled
            attribute = attributes.get(idAttribute);
            if (attribute != null) {
                Object entry = attribute.get();
                if (entry != null) {
                    entryId = entry.toString();
=======
            try {
                // NXP-2461: check that id field is filled
                Attribute attribute = attributes.get(idAttribute);
                if (attribute != null) {
                    Object entry = attribute.get();
                    if (entry != null) {
                        entryId = entry.toString();
                    }
>>>>>>> fecde1af
                }
            }
        }

        if (entryId == null) {
            // don't bother
            return null;
        }
        for (String fieldName : schemaFieldMap.keySet()) {
            Reference reference = directory.getReference(fieldName);
            if (reference != null) {
                // reference resolution
                List<String> referencedIds;
                if (!fetchReferences) {
                    referencedIds = new ArrayList<String>();
                }
                if (reference instanceof LDAPReference) {
                    // optim: use the current LDAPSession directly to provide
                    // the LDAP reference with the needed backend entries
                    LDAPReference ldapReference = (LDAPReference) reference;
                    referencedIds = ldapReference.getLdapTargetIds(attributes);
                } else {
                    try {
                        referencedIds = reference.getTargetIdsForSource(entryId);
                    } catch (ClientException e) {
                        throw new DirectoryException(e);
                    }
                }
                fieldMap.put(fieldName, referencedIds);
            } else {
                // manage directly stored fields
                String attributeId = directory.getFieldMapper().getBackendField(
                        fieldName);
                Attribute attribute = attributes.get(attributeId);
                if (fieldName.equals(passwordFieldId)) {
                    // do not try to fetch the password attribute
                    continue;
                } else {
                    fieldMap.put(fieldName, getFieldValue(attribute, fieldName,
                            entryId, fetchReferences));
                }
            }
        }
        // check if the idAttribute was returned from the search. If not
        // set it anyway.
        String fieldId = directory.getFieldMapper().getDirectoryField(
                idAttribute);
        Object obj = fieldMap.get(fieldId);
        if (obj == null) {
            fieldMap.put(fieldId, entryId);
        }
        return fieldMapToDocumentModel(fieldMap);
    }

    public boolean authenticate(String username, String password)
            throws DirectoryException {

        if (password == null || "".equals(password.trim())) {
            // never use anonymous bind as a way to authenticate a user in Nuxeo
            // EP
            return false;
        }

        // lookup the user: fetch its dn
        SearchResult entry;
        try {
            entry = getLdapEntry(username);
        } catch (NamingException e) {
            throw new DirectoryException("failed to fetch the ldap entry for "
                    + username, e);
        }
        if (entry == null) {
            // no such user => authentication failed
            return false;
        }
        String dn = entry.getNameInNamespace();
        Properties env = (Properties) directory.getContextProperties().clone();
        env.put(Context.SECURITY_PRINCIPAL, dn);
        env.put(Context.SECURITY_CREDENTIALS, password);
        try {
            // creating a context does a bind
            log.debug(String.format("LDAP bind dn='%s'", dn));
            // noinspection ResultOfObjectAllocationIgnored
            new InitialDirContext(env);
            log.debug("Bind succeeded, authentication ok");
            return true;
        } catch (NamingException e) {
            log.debug("Bind failed: " + e.getMessage());
            // authentication failed
            return false;
        }
    }

    public String getIdField() {
        return directory.getConfig().getIdField();
    }

    public String getPasswordField() {
        return directory.getConfig().getPasswordField();
    }

    public boolean isAuthenticating() throws DirectoryException {
        String password = getPasswordField();
        return schemaFieldMap.containsKey(password);
    }

    public boolean isReadOnly() {
        return directory.getConfig().getReadOnly();
    }

    public boolean rdnMatchesIdField() {
        return directory.getConfig().rdnAttribute.equals(idAttribute);
    }

    @SuppressWarnings("unchecked")
    protected List<String> getMandatoryAttributes() throws DirectoryException {
        try {
            List<String> mandatoryAttributes = new ArrayList<String>();

            DirContext schema = dirContext.getSchema("");
            List<String> creationClasses = new ArrayList<String>(
                    Arrays.asList(directory.getConfig().getCreationClasses()));
            creationClasses.remove("top");
            for (String creationClass : creationClasses) {
                Attributes attributes = schema.getAttributes("ClassDefinition/"
                        + creationClass);
                Attribute attribute = attributes.get("MUST");
                if (attribute != null) {
                    NamingEnumeration<String> values = (NamingEnumeration<String>) attribute.getAll();
                    while (values.hasMore()) {
                        String value = values.next();
                        mandatoryAttributes.add(value);
                    }
                }
            }

            return mandatoryAttributes;
        } catch (NamingException e) {
            throw new DirectoryException("getMandatoryAttributes failed", e);
        }
    }

}<|MERGE_RESOLUTION|>--- conflicted
+++ resolved
@@ -683,23 +683,12 @@
         Map<String, Object> fieldMap = new HashMap<String, Object>();
 
         if (entryId == null) {
-<<<<<<< HEAD
             // NXP-2461: check that id field is filled
-            attribute = attributes.get(idAttribute);
+            Attribute attribute = attributes.get(idAttribute);
             if (attribute != null) {
                 Object entry = attribute.get();
                 if (entry != null) {
                     entryId = entry.toString();
-=======
-            try {
-                // NXP-2461: check that id field is filled
-                Attribute attribute = attributes.get(idAttribute);
-                if (attribute != null) {
-                    Object entry = attribute.get();
-                    if (entry != null) {
-                        entryId = entry.toString();
-                    }
->>>>>>> fecde1af
                 }
             }
         }
