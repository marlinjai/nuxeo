/*
 * (C) Copyright 2007 Nuxeo SAS (http://nuxeo.com/) and contributors.
 *
 * All rights reserved. This program and the accompanying materials
 * are made available under the terms of the GNU Lesser General Public License
 * (LGPL) version 2.1 which accompanies this distribution, and is available at
 * http://www.gnu.org/licenses/lgpl.html
 *
 * This library is distributed in the hope that it will be useful,
 * but WITHOUT ANY WARRANTY; without even the implied warranty of
 * MERCHANTABILITY or FITNESS FOR A PARTICULAR PURPOSE. See the GNU
 * Lesser General Public License for more details.
 *
 * Contributors:
 *     Nuxeo - initial API and implementation
 *
 * $Id$
 */

package org.nuxeo.ecm.platform.relations.search.indexer;

import java.io.Serializable;
import java.util.Collection;
import java.util.HashSet;
import java.util.LinkedList;
import java.util.List;
import java.util.Set;

import org.apache.commons.logging.Log;
import org.apache.commons.logging.LogFactory;
import org.nuxeo.ecm.core.api.ClientException;
import org.nuxeo.ecm.core.api.DocumentModel;
import org.nuxeo.ecm.core.search.api.client.IndexingException;
import org.nuxeo.ecm.core.search.api.client.SearchService;
import org.nuxeo.ecm.core.search.api.client.indexing.resources.IndexableResource;
import org.nuxeo.ecm.core.search.api.client.indexing.resources.IndexableResources;
import org.nuxeo.ecm.core.search.api.client.indexing.resources.factory.IndexableResourceFactory;
import org.nuxeo.ecm.core.search.api.client.indexing.resources.impl.IndexableResourcesImpl;
import org.nuxeo.ecm.core.search.api.indexing.resources.configuration.IndexableResourceConf;
import org.nuxeo.ecm.core.search.api.indexing.resources.configuration.document.IndexableDocType;
import org.nuxeo.ecm.platform.relations.api.RelationManager;
import org.nuxeo.ecm.platform.relations.api.Resource;
import org.nuxeo.ecm.platform.relations.api.Statement;
import org.nuxeo.ecm.platform.relations.api.impl.StatementImpl;
import org.nuxeo.ecm.platform.relations.search.delegate.RelationSearchBusinessDelegate;
import org.nuxeo.ecm.platform.relations.search.resources.indexing.RelationIndexableResourceFactory;
import org.nuxeo.ecm.platform.relations.search.resources.indexing.api.ResourceType;

/**
 * This indexer takes an object as input and indexes all relations of which the
 * object is the subject.
 *
 *
 * @author <a href="mailto:gracinet@nuxeo.com">Georges Racinet</a>
 *
 */

public class RelationIndexer {

    private static final Log log = LogFactory.getLog(RelationIndexer.class);

    private static final IndexableResourceFactory factory = new RelationIndexableResourceFactory();

    /**
     *
     * Currently handles incoming DocumentModel instances only
     *
     * @param object
     * @return the set of indexable resource configurations
     * @throws IndexingException
     */
    public Set<IndexableResourceConf> getResourceConfs(Serializable object)
            throws IndexingException {
        if (!(object instanceof DocumentModel)) {
            throw new IndexingException("Can handle only DocumentModel for now");
        }
        DocumentModel dm = (DocumentModel) object;

        SearchService service = RelationSearchBusinessDelegate.getSearchService();
        String docType = dm.getType();
        IndexableDocType docTypeConf = service.getIndexableDocTypeFor(docType);
        if (docTypeConf == null) {
            log.debug("Found no indexable doc type configuration for docType="
                    + docType);
            return null;
        }

        Set<IndexableResourceConf> res = new HashSet<IndexableResourceConf>();

        for (String candidate : docTypeConf.getResources()) {
            IndexableResourceConf conf = service.getIndexableResourceConfByName(
                    candidate, false);
            if (conf == null) {
                continue;
            }
            if (conf.getType().equals(ResourceType.RELATIONS)) {
                res.add(conf);
            }
        }
        return res;
    }

    public List<IndexableResources> extractResources(Serializable object)
            throws IndexingException {
        RelationManager relationManager = RelationSearchBusinessDelegate.getRelationManager();

        String coreSessionId = null;
        if (object instanceof DocumentModel) {
            coreSessionId = ((DocumentModel) object).getSessionId();
        }

        // Each possible relations for all possible
        // (rdf) Resource representation of incoming object
<<<<<<< HEAD
        List<IndexableResources> allIndexableResources = new LinkedList<IndexableResources>();
        List<IndexableResource> iResources;
        Set<Resource> allResources = null;
        try {
            allResources = relationManager.getAllResources(object);
        } catch (ClientException e) {
            throw new IndexingException(e);
        }
        if (allResources != null) {
            for (Resource r : allResources) {
                for (IndexableResourceConf conf : getResourceConfs(object)) {
                    try {
                        for (Statement statement : getStatements(
                                conf.getName(), r)) {
                            iResources = new LinkedList<IndexableResource>();
                            // iResources.add(getOpenAcp()); TODO
                            iResources.add(factory.createIndexableResourceFrom(
                                    statement, conf, coreSessionId));
                            allIndexableResources.add(new IndexableResourcesImpl(
                                    computeResourcesGlobalKey(statement,
                                            object, iResources), iResources));
                        }
                    } catch (ClientException e) {
                        throw new IndexingException(
                                "Failed to retrieve statements" + " in graph "
                                        + conf.getName() + " for resource "
                                        + r.getUri(), e);
=======
        List<IndexableResources> allIndexableResources =
            new LinkedList<IndexableResources>();
        for (Resource r : relationManager.getAllResources(object)) {
            for (IndexableResourceConf conf : getResourceConfs(object)) {
                try {
                    for (Statement statement :
                            getStatements(conf.getName(), r)) {
                        List<IndexableResource> iResources = new LinkedList<IndexableResource>();
//                      iResources.add(getOpenAcp()); TODO
                      iResources.add(factory.createIndexableResourceFrom(
                                      statement, conf, coreSessionId));
                      allIndexableResources.add(new IndexableResourcesImpl(
                            computeResourcesGlobalKey(statement, object,
                                    iResources),
                                iResources));
                    }
                } catch (ClientException e) {
                    throw new IndexingException(
                                "Failed to retrieve statements" +
                                " in graph " + conf.getName() +
                                " for resource " + r.getUri(),
                                 e);
>>>>>>> 98037811
                    }
                }
            }
        }
        return allIndexableResources;
    }

<<<<<<< HEAD
    private Set<Statement> getStatements(String graphName, Resource r)
            throws ClientException {
        RelationManager relationManager = RelationSearchBusinessDelegate.getRelationManager();

        HashSet<Statement> res = new HashSet<Statement>();
        res.addAll(relationManager.getStatements(graphName, new StatementImpl(
                r, null, null)));
        res.addAll(relationManager.getStatements(graphName, new StatementImpl(
                null, null, r)));
=======
    private static Set<Statement> getStatements(String graphName, Resource r)
                throws ClientException {
        RelationManager relationManager =
            RelationSearchBusinessDelegate.getRelationManager();

        Set<Statement> res = new HashSet<Statement>();
        res.addAll(relationManager.getStatements(graphName,
                new StatementImpl(r, null, null)));
        res.addAll(relationManager.getStatements(graphName,
                new StatementImpl(null, null, r)));
>>>>>>> 98037811
        return res;
    }

    public void index(Serializable object) throws IndexingException {
        SearchService searchService = RelationSearchBusinessDelegate.getSearchService();

        for (IndexableResources aggregated : extractResources(object)) {
            searchService.index(aggregated, false); // No full text
        }
    }

    private static String computeResourcesGlobalKey(Statement statement,
            Serializable object, List<IndexableResource> resources) {
        // TODO good enough ?
        return String.format("%d", statement.hashCode());
    }

    public void unIndexStatements(Collection<Statement> statements)
            throws IndexingException {
        // TODO we have potential collision risks with other aliases
        // we should lift ambiguities
        SearchService service = RelationSearchBusinessDelegate.getSearchService();
        for (Statement statement : statements) {
            service.deleteAggregatedResources(computeResourcesGlobalKey(
                    statement, null, null));
        }
    }

    public void indexStatements(String graphName,
            Collection<Statement> statements, String coreSessionId)
            throws IndexingException {

        SearchService service = RelationSearchBusinessDelegate.getSearchService();
        IndexableResourceConf iConf = service.getIndexableResourceConfByName(
                graphName, false);

        for (Statement statement : statements) {
            LinkedList<IndexableResource> iResources = new LinkedList<IndexableResource>();
            // iResources.add(getOpenAcp()); TODO
            iResources.add(factory.createIndexableResourceFrom(statement,
                    iConf, coreSessionId));
            service.index(new IndexableResourcesImpl(computeResourcesGlobalKey(
                    statement, null, iResources), iResources), false);
        }
    }
}<|MERGE_RESOLUTION|>--- conflicted
+++ resolved
@@ -111,7 +111,6 @@
 
         // Each possible relations for all possible
         // (rdf) Resource representation of incoming object
-<<<<<<< HEAD
         List<IndexableResources> allIndexableResources = new LinkedList<IndexableResources>();
         List<IndexableResource> iResources;
         Set<Resource> allResources = null;
@@ -139,30 +138,6 @@
                                 "Failed to retrieve statements" + " in graph "
                                         + conf.getName() + " for resource "
                                         + r.getUri(), e);
-=======
-        List<IndexableResources> allIndexableResources =
-            new LinkedList<IndexableResources>();
-        for (Resource r : relationManager.getAllResources(object)) {
-            for (IndexableResourceConf conf : getResourceConfs(object)) {
-                try {
-                    for (Statement statement :
-                            getStatements(conf.getName(), r)) {
-                        List<IndexableResource> iResources = new LinkedList<IndexableResource>();
-//                      iResources.add(getOpenAcp()); TODO
-                      iResources.add(factory.createIndexableResourceFrom(
-                                      statement, conf, coreSessionId));
-                      allIndexableResources.add(new IndexableResourcesImpl(
-                            computeResourcesGlobalKey(statement, object,
-                                    iResources),
-                                iResources));
-                    }
-                } catch (ClientException e) {
-                    throw new IndexingException(
-                                "Failed to retrieve statements" +
-                                " in graph " + conf.getName() +
-                                " for resource " + r.getUri(),
-                                 e);
->>>>>>> 98037811
                     }
                 }
             }
@@ -170,7 +145,6 @@
         return allIndexableResources;
     }
 
-<<<<<<< HEAD
     private Set<Statement> getStatements(String graphName, Resource r)
             throws ClientException {
         RelationManager relationManager = RelationSearchBusinessDelegate.getRelationManager();
@@ -180,18 +154,6 @@
                 r, null, null)));
         res.addAll(relationManager.getStatements(graphName, new StatementImpl(
                 null, null, r)));
-=======
-    private static Set<Statement> getStatements(String graphName, Resource r)
-                throws ClientException {
-        RelationManager relationManager =
-            RelationSearchBusinessDelegate.getRelationManager();
-
-        Set<Statement> res = new HashSet<Statement>();
-        res.addAll(relationManager.getStatements(graphName,
-                new StatementImpl(r, null, null)));
-        res.addAll(relationManager.getStatements(graphName,
-                new StatementImpl(null, null, r)));
->>>>>>> 98037811
         return res;
     }
 
