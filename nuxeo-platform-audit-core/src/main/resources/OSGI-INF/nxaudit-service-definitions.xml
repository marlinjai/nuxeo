--- conflicted
+++ resolved
@@ -14,13 +14,10 @@
 
   <implementation class="org.nuxeo.ecm.platform.audit.service.NXAuditEventsService" />
 
-<<<<<<< HEAD
   <service>
     <provide interface="org.nuxeo.ecm.platform.audit.api.NXAuditEvents"/>
   </service>
-  
-=======
->>>>>>> c0b9ae75
+
   <extension-point name="event">
     <documentation>
       This service registers auditable events.
