<!DOCTYPE html PUBLIC "-//W3C//DTD XHTML 1.0 Transitional//EN"
   "http://www.w3.org/TR/xhtml1/DTD/xhtml1-transitional.dtd">
<nxthemes:composition xmlns="http://www.w3.org/1999/xhtml"
  xmlns:ui="http://java.sun.com/jsf/facelets"
  xmlns:f="http://java.sun.com/jsf/core"
  xmlns:h="http://java.sun.com/jsf/html"
  xmlns:c="http://java.sun.com/jstl/core"
  xmlns:nxthemes="http://nuxeo.org/nxthemes"
  xmlns:a4j="https://ajax4jsf.dev.java.net/ajax"
  xmlns:nxd="http://nuxeo.org/nxweb/document"
  xmlns:nxl="http://nuxeo.org/nxforms/layout"
  xmlns:nxu="http://nuxeo.org/nxweb/util">

  <ui:define name="page title">
    <h:outputText value="#{nuxeoApplicationName} - #{nxd:titleOrId(currentDocument)}"/>
  </ui:define>

  <ui:define name="bookmark">
    <link rel="bookmark" href="#{navigationContext.currentDocumentFullUrl}"/>
  </ui:define>

  <ui:define name="body">
    <div>

      <h:form id="document_header_layout_form" class="titleBlock">
        <nxl:documentLayout documentMode="header" mode="view"
          value="#{currentDocument}" defaultLayout="document_header"
          includeAnyMode="false" />
      </h:form>

<<<<<<< HEAD
      <div class="printButton">
=======
      <div class="globalActions">
>>>>>>> 680f98ff
        <ui:include src="/incl/document_actions_upperbuttons.xhtml"/>
      </div>

      <ui:include src="/incl/message_banner.xhtml"/>

      <ui:include src="/incl/document_action_tabs.xhtml"/>
      <div style="clear:both"></div>
      <div class="tabsContent">
        <ui:include src="#{webActions.currentTabAction.link}"/>
      </div>

    </div>
  </ui:define>
</nxthemes:composition><|MERGE_RESOLUTION|>--- conflicted
+++ resolved
@@ -28,11 +28,7 @@
           includeAnyMode="false" />
       </h:form>
 
-<<<<<<< HEAD
-      <div class="printButton">
-=======
       <div class="globalActions">
->>>>>>> 680f98ff
         <ui:include src="/incl/document_actions_upperbuttons.xhtml"/>
       </div>
 
