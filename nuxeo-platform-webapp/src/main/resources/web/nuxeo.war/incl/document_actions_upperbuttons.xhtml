--- conflicted
+++ resolved
@@ -5,21 +5,13 @@
   xmlns:nxu="http://nuxeo.org/nxweb/util"
   xmlns:c="http://java.sun.com/jstl/core">
   <h:form>
-<<<<<<< HEAD
-    <div class="action_bar">
-=======
     <div class="globalActionBar">
->>>>>>> 680f98ff
       <nxu:set var="category"
         value="#{nxu:test(empty widgetProperty_category, 'DOCUMENT_UPPER_ACTION', widgetProperty_category)}"
         cache="true">
         <nxu:set var="actions"
           value="#{webActions.getActionsList(category)}" cache="true">
-<<<<<<< HEAD
-          <div class="context_actions">
-=======
           <div class="contextActions">
->>>>>>> 680f98ff
             <c:forEach var="action" begin="0" end="4" step="1"
               items="#{actions}">
               <div>
@@ -29,15 +21,9 @@
             </c:forEach>
             <!-- Display rollover after 5 actions -->
             <c:if test="#{actions.size>5}">
-<<<<<<< HEAD
-              <ul>
-                <li>More</li>
-                <ul>
-=======
               <ul class="actionList">
                 <li class="dropDownMenu button dropdown">More
                 <ul class="actionSubList">
->>>>>>> 680f98ff
                   <c:forEach var="action" begin="5"
                     end="#{actions.size-1}" step="1" items="#{actions}">
                     <li><nxh:commandLink
@@ -54,9 +40,6 @@
                       </nxh:commandLink></li>
                   </c:forEach>
                 </ul>
-<<<<<<< HEAD
-              </ul>
-=======
                 </li>
               </ul>
               <script type="text/javascript">
@@ -71,7 +54,6 @@
                 });
               });
               </script>
->>>>>>> 680f98ff
             </c:if>
           </div>
         </nxu:set>
