<div xmlns:nxu="http://nuxeo.org/nxweb/util"
     xmlns:ui="http://java.sun.com/jsf/facelets"
     xmlns:f="http://java.sun.com/jsf/core"
     xmlns:h="http://java.sun.com/jsf/html"
     xmlns:a4j="http://richfaces.org/a4j"
     xmlns:c="http://java.sun.com/jstl/core"
     xmlns:nxh="http://nuxeo.org/nxweb/html"
     xmlns:nxl="http://nuxeo.org/nxforms/layout"
     xmlns:nxd="http://nuxeo.org/nxweb/document">

<<<<<<< HEAD
  <div class="infoTabContent">
    <nxh:graphicImage id="theImage"
                      url="#{nxd:fileUrl('downloadPicture', documentActions.currentSelection, 'Medium:content', documentActions.currentSelection.dublincore.modified)}?conversationId=#{conversation.id}"
                      style="max-height: 350px;"
                      rendered="#{documentActions.currentSelection.hasSchema('picture')}"/>
    <nxh:graphicImage id="theVideo"
                      value="/icons/video_100.png"
                      style="max-height: 350px;"
                      rendered="#{documentActions.currentSelection.hasSchema('video')}"/>
    <nxh:graphicImage id="theAudio"
                      value="/icons/audio_100.png"
                      style="max-height: 350px;"
                      rendered="#{documentActions.currentSelection.hasSchema('audio')}"/>
    <nxh:graphicImage value="/img/file_preview.png"
                      style="max-height: 350px;"
                      rendered="#{!documentActions.currentSelection.hasSchema('picture') and 
                                  !documentActions.currentSelection.hasSchema('video') and
                                  !documentActions.currentSelection.hasSchema('audio') }"/>
=======
  <script language="javascript">
    function popupAnnotation(url) {
      width = 1000;
      height = 700;
      top = (window.screen.height - height) / 2;
      left = (window.screen.width - width) / 2;
      popup = window.open(url, '_annotationPopup', 'toolbar=0, scrollbars=1, location=0, statusbar=0, menubar=0, resizable=1, dependent=1, top='+top+', left='+left+', width='+width+', height='+height);
      if(!popup.opener) {
        popup.opener = window;
      }
      return false;
    }
  </script>
>>>>>>> b3cf2355

  <div class="infoTabContent">
    <a href="#" onclick="return popupAnnotation('#{annotationsActions.annotationsURL}')">
      <nxh:graphicImage id="theImage"
                        url="#{nxd:fileUrl('downloadPicture', documentActions.currentSelection, 'Medium:content', documentActions.currentSelection.dublincore.modified)}?conversationId=#{conversation.id}"
                        style="max-height: 350px;"
                        rendered="#{documentActions.currentSelection.hasSchema('picture')}"/>
      <nxh:graphicImage value="/img/file_preview.png"
                        style="max-height: 350px;"
                        rendered="#{!documentActions.currentSelection.hasSchema('picture')}"/>
    </a>
    <a4j:form id="assetView">
      <div class="documentPreviewTitle">
        <h4>
          <h:outputText
                  value="#{documentActions.currentSelection.picture.views[1].filename}"
                  rendered="#{documentActions.currentSelection.hasSchema('picture') and !empty documentActions.currentSelection.picture.views}"/>
          <h:outputText
                  value="#{documentActions.currentSelection.file.filename}"
                  rendered="#{documentActions.currentSelection.hasSchema('file')}"/>
        </h4>
      </div>

      <div class="togglePanel">
        <div class="togglePanelTitleBox">
          <h3>
            <a href="#nogo" class="unfolded" onclick="return togglePanel(this)">
              <h:outputText value="#{messages['label.header.info.main.data']}"/>
            </a>
          </h3>
          <div class="dataBlockActions">
          <span>
            <a4j:commandLink styleClass="button"
                             action="#{documentActions.updateCurrentSelection}"
                             rendered="#{documentActions.displayMode == 'edit'}"
                             reRender="assetView, documentsList">
              <h:outputText value="#{messages['command.save']}"/>
            </a4j:commandLink>
          </span>
          <span>
            <a4j:commandLink styleClass="button"
                             action="#{documentActions.toggleDisplayMode}"
                             immediate="true" reRender="assetView">
              <h:outputText value="#{messages['command.cancel']}"
                            rendered="#{documentActions.displayMode == 'edit'}"/>
              <h:outputText value="#{messages['command.edit']}"
                            rendered="#{documentActions.displayMode == 'view'}"/>
            </a4j:commandLink>
          </span>
          </div>
          <div style="clear:both;"></div>
        </div>
        <div class="togglePanelBody">
          <nxl:layout name="heading" mode="#{documentActions.displayMode}"
                      value="#{documentActions.currentSelection}"/>
          <nxl:layout name="damc" mode="#{documentActions.displayMode}"
                      value="#{documentActions.currentSelection}"/>
          <nxl:layout name="dublincore" mode="#{documentActions.displayMode}"
                      value="#{documentActions.currentSelection}"/>

          <h:panelGrid class="dataOutput"
                       columnClasses="labelColumn, fieldColumn" columns="2">
            <h:outputText value="#{messages['label.content.size']}"/>
            <h:panelGroup>
              <h:outputText
                      value="#{documentActions.currentSelection.picture.views[1].content.length}"
                      rendered="#{documentActions.currentSelection.hasSchema('picture') and !empty documentActions.currentSelection.picture.views}"/>
              <h:outputText
                      value="#{documentActions.currentSelection.file.content.length}"
                      rendered="#{documentActions.currentSelection.hasSchema('file')}"/>
            </h:panelGroup>
          </h:panelGrid>
          <h:panelGrid class="dataOutput"
                       columnClasses="labelColumn, fieldColumn" columns="2"
                       rendered="#{documentActions.currentSelection.hasSchema('picture') and !empty documentActions.currentSelection.picture.views}">
            <h:outputText value="#{messages['label.content.height']}"/>
            <h:outputText value="#{currentSelection.picture.views[1].height}"/>

            <h:outputText value="#{messages['label.content.width']}"/>
            <h:outputText value="#{currentSelection.picture.views[1].width}"/>
          </h:panelGrid>
        </div>
      </div>

      <div class="togglePanel">
        <div class="togglePanelTitleBox">
          <h3>
            <a href="#" class="folded" onclick="return togglePanel(this)">
              <h:outputText value="#{messages['label.header.info.iptc']}"/>
            </a>
          </h3>
          <div style="clear:both;"></div>
        </div>
        <div class="togglePanelBody" style="display:none">
          <h:outputText value="#{messages['label.header.info.iptc']}"/>
        </div>
      </div>

      <div class="togglePanel">
        <div class="togglePanelTitleBox">
          <h3>
            <a href="#" class="folded" onclick="return togglePanel(this)">
              <h:outputText value="#{messages['label.header.info.xmp']}"/>
            </a>
          </h3>
          <div style="clear:both;"></div>
        </div>
        <div class="togglePanelBody" style="display:none">
          <h:outputText value="#{messages['label.header.info.xmp']}"/>
        </div>
      </div>

      <div class="togglePanel">
        <div class="togglePanelTitleBox">
          <h3>
            <a href="#" class="folded" onclick="return togglePanel(this)">
              <h:outputText value="#{messages['label.header.info.exif']}"/>
            </a>
          </h3>
          <div style="clear:both;"></div>
        </div>
        <div class="togglePanelBody" style="display: none">
          <nxl:layout name="exif_info" mode="view" value="#{documentActions.currentSelection}"/>
        </div>
      </div>
    </a4j:form>
  </div>

</div><|MERGE_RESOLUTION|>--- conflicted
+++ resolved
@@ -8,8 +8,22 @@
      xmlns:nxl="http://nuxeo.org/nxforms/layout"
      xmlns:nxd="http://nuxeo.org/nxweb/document">
 
-<<<<<<< HEAD
+  <script language="javascript">
+    function popupAnnotation(url) {
+      width = 1000;
+      height = 700;
+      top = (window.screen.height - height) / 2;
+      left = (window.screen.width - width) / 2;
+      popup = window.open(url, '_annotationPopup', 'toolbar=0, scrollbars=1, location=0, statusbar=0, menubar=0, resizable=1, dependent=1, top='+top+', left='+left+', width='+width+', height='+height);
+      if(!popup.opener) {
+        popup.opener = window;
+      }
+      return false;
+    }
+  </script>
+
   <div class="infoTabContent">
+    <a href="#" onclick="return popupAnnotation('#{annotationsActions.annotationsURL}')">
     <nxh:graphicImage id="theImage"
                       url="#{nxd:fileUrl('downloadPicture', documentActions.currentSelection, 'Medium:content', documentActions.currentSelection.dublincore.modified)}?conversationId=#{conversation.id}"
                       style="max-height: 350px;"
@@ -27,31 +41,6 @@
                       rendered="#{!documentActions.currentSelection.hasSchema('picture') and 
                                   !documentActions.currentSelection.hasSchema('video') and
                                   !documentActions.currentSelection.hasSchema('audio') }"/>
-=======
-  <script language="javascript">
-    function popupAnnotation(url) {
-      width = 1000;
-      height = 700;
-      top = (window.screen.height - height) / 2;
-      left = (window.screen.width - width) / 2;
-      popup = window.open(url, '_annotationPopup', 'toolbar=0, scrollbars=1, location=0, statusbar=0, menubar=0, resizable=1, dependent=1, top='+top+', left='+left+', width='+width+', height='+height);
-      if(!popup.opener) {
-        popup.opener = window;
-      }
-      return false;
-    }
-  </script>
->>>>>>> b3cf2355
-
-  <div class="infoTabContent">
-    <a href="#" onclick="return popupAnnotation('#{annotationsActions.annotationsURL}')">
-      <nxh:graphicImage id="theImage"
-                        url="#{nxd:fileUrl('downloadPicture', documentActions.currentSelection, 'Medium:content', documentActions.currentSelection.dublincore.modified)}?conversationId=#{conversation.id}"
-                        style="max-height: 350px;"
-                        rendered="#{documentActions.currentSelection.hasSchema('picture')}"/>
-      <nxh:graphicImage value="/img/file_preview.png"
-                        style="max-height: 350px;"
-                        rendered="#{!documentActions.currentSelection.hasSchema('picture')}"/>
     </a>
     <a4j:form id="assetView">
       <div class="documentPreviewTitle">
