--- conflicted
+++ resolved
@@ -4,11 +4,7 @@
   <parent>
     <groupId>org.nuxeo.ecm.platform</groupId>
     <artifactId>nuxeo-platform-parent</artifactId>
-<<<<<<< HEAD
-    <version>5.1.7-SNAPSHOT</version>
-=======
     <version>5.2-SNAPSHOT</version>
->>>>>>> 64066cf0
   </parent>
 
   <artifactId>nuxeo-platform-publishing</artifactId>
