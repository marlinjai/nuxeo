/*
 * (C) Copyright 2006-20012 Nuxeo SAS (http://nuxeo.com/) and contributors.
 *
 * All rights reserved. This program and the accompanying materials
 * are made available under the terms of the GNU Lesser General Public License
 * (LGPL) version 2.1 which accompanies this distribution, and is available at
 * http://www.gnu.org/licenses/lgpl.html
 *
 * This library is distributed in the hope that it will be useful,
 * but WITHOUT ANY WARRANTY; without even the implied warranty of
 * MERCHANTABILITY or FITNESS FOR A PARTICULAR PURPOSE. See the GNU
 * Lesser General Public License for more details.
 *
 * Contributors:
 *     Nuxeo - initial API and implementation
 *
 */

package org.nuxeo.template.samples.tests;

import static org.junit.Assert.assertEquals;
import static org.junit.Assert.assertNotNull;
import static org.junit.Assert.assertTrue;

import java.util.List;

import javax.inject.Inject;

import org.junit.Test;
import org.junit.runner.RunWith;
import org.nuxeo.ecm.core.api.Blob;
import org.nuxeo.ecm.core.api.CoreSession;
import org.nuxeo.ecm.core.api.DocumentModel;
import org.nuxeo.ecm.core.api.DocumentModelList;
import org.nuxeo.ecm.core.api.PathRef;
import org.nuxeo.ecm.core.test.CoreFeature;
import org.nuxeo.ecm.core.test.annotations.Granularity;
import org.nuxeo.ecm.core.test.annotations.RepositoryConfig;
import org.nuxeo.runtime.test.runner.Deploy;
import org.nuxeo.runtime.test.runner.Features;
import org.nuxeo.runtime.test.runner.FeaturesRunner;
import org.nuxeo.template.api.adapters.TemplateBasedDocument;
import org.nuxeo.template.api.adapters.TemplateSourceDocument;

@RunWith(FeaturesRunner.class)
@Features(CoreFeature.class)
@RepositoryConfig(cleanup = Granularity.METHOD)
@Deploy({ "org.nuxeo.ecm.platform.content.template", //
        "org.nuxeo.template.manager.api", //
        "org.nuxeo.template.manager", //
        "org.nuxeo.template.manager.jaxrs", //
        "org.nuxeo.template.manager.samples", //
<<<<<<< HEAD
        "studio.extensions.template-module-demo", //
=======
        "org.nuxeo.ecm.core.io", //
>>>>>>> 56aa118b
})
public class TestImportModelViaContentTemplate {

    @Inject
    protected CoreSession session;

    DocumentModel rootDocument;

    DocumentModel workspace;

    DocumentModel docToExport;

    @Test
    public void testImportContentTemplateArchive() throws Exception {

        // check result

        StringBuffer sb = new StringBuffer();
        DocumentModelList docs = session.query("select * from Document where ecm:mixinType in ('Template','TemplateBased') order by ecm:path");
        for (DocumentModel doc : docs) {
            sb.append("path: " + doc.getPathAsString() + " type: " + doc.getType() + " title:" + doc.getTitle()
                    + " name:" + doc.getName() + " uuid:" + doc.getId());
            TemplateBasedDocument templateDoc = doc.getAdapter(TemplateBasedDocument.class);
            if (templateDoc != null) {
                for (String tName : templateDoc.getTemplateNames()) {
                    sb.append(" target: " + tName + "-" + templateDoc.getSourceTemplateDocRef(tName));
                    assertTrue(session.exists(templateDoc.getSourceTemplateDocRef(tName)));
                }
            } else {
                TemplateSourceDocument source = doc.getAdapter(TemplateSourceDocument.class);
                assertNotNull(source);
            }
            sb.append("\n");
        }

        // String dump = sb.toString();
        // System.out.println("Import completed : " + docs.size() + " docs");
        // System.out.println(dump);

    }

    @Test
    public void testWebTemplateRendering() throws Exception {

        PathRef ref = new PathRef("/default-domain/templates/WebTemplate");
        assertTrue(session.exists(ref));

        DocumentModel webTemplate = session.getDocument(ref);
        TemplateSourceDocument source = webTemplate.getAdapter(TemplateSourceDocument.class);
        assertNotNull(source);

        List<TemplateBasedDocument> using = source.getTemplateBasedDocuments();
        assertNotNull(using);
        assertEquals(1, using.size());

        TemplateBasedDocument note = using.get(0);

        Blob blob = note.renderWithTemplate(source.getName());
        assertNotNull(blob);

        String html = blob.getString();
        assertNotNull(html);

        String targetUrl = "templates/doc/" + note.getAdaptedDoc().getId() + "/resource/" + source.getName()
                + "/style.css";
        assertTrue(html.contains(targetUrl));

    }
}<|MERGE_RESOLUTION|>--- conflicted
+++ resolved
@@ -46,81 +46,78 @@
 @Features(CoreFeature.class)
 @RepositoryConfig(cleanup = Granularity.METHOD)
 @Deploy({ "org.nuxeo.ecm.platform.content.template", //
-        "org.nuxeo.template.manager.api", //
-        "org.nuxeo.template.manager", //
-        "org.nuxeo.template.manager.jaxrs", //
-        "org.nuxeo.template.manager.samples", //
-<<<<<<< HEAD
-        "studio.extensions.template-module-demo", //
-=======
-        "org.nuxeo.ecm.core.io", //
->>>>>>> 56aa118b
+    "org.nuxeo.template.manager.api", //
+    "org.nuxeo.template.manager", //
+    "org.nuxeo.template.manager.jaxrs", //
+    "org.nuxeo.template.manager.samples", //
+    "org.nuxeo.ecm.core.io", //
+    "studio.extensions.template-module-demo", //
 })
 public class TestImportModelViaContentTemplate {
 
-    @Inject
-    protected CoreSession session;
+  @Inject
+  protected CoreSession session;
 
-    DocumentModel rootDocument;
+  DocumentModel rootDocument;
 
-    DocumentModel workspace;
+  DocumentModel workspace;
 
-    DocumentModel docToExport;
+  DocumentModel docToExport;
 
-    @Test
-    public void testImportContentTemplateArchive() throws Exception {
+  @Test
+  public void testImportContentTemplateArchive() throws Exception {
 
-        // check result
+    // check result
 
-        StringBuffer sb = new StringBuffer();
-        DocumentModelList docs = session.query("select * from Document where ecm:mixinType in ('Template','TemplateBased') order by ecm:path");
-        for (DocumentModel doc : docs) {
-            sb.append("path: " + doc.getPathAsString() + " type: " + doc.getType() + " title:" + doc.getTitle()
-                    + " name:" + doc.getName() + " uuid:" + doc.getId());
-            TemplateBasedDocument templateDoc = doc.getAdapter(TemplateBasedDocument.class);
-            if (templateDoc != null) {
-                for (String tName : templateDoc.getTemplateNames()) {
-                    sb.append(" target: " + tName + "-" + templateDoc.getSourceTemplateDocRef(tName));
-                    assertTrue(session.exists(templateDoc.getSourceTemplateDocRef(tName)));
-                }
-            } else {
-                TemplateSourceDocument source = doc.getAdapter(TemplateSourceDocument.class);
-                assertNotNull(source);
-            }
-            sb.append("\n");
+    StringBuffer sb = new StringBuffer();
+    DocumentModelList docs = session.query(
+        "select * from Document where ecm:mixinType in ('Template','TemplateBased') order by ecm:path");
+    for (DocumentModel doc : docs) {
+      sb.append("path: " + doc.getPathAsString() + " type: " + doc.getType() + " title:" + doc.getTitle() + " name:"
+          + doc.getName() + " uuid:" + doc.getId());
+      TemplateBasedDocument templateDoc = doc.getAdapter(TemplateBasedDocument.class);
+      if (templateDoc != null) {
+        for (String tName : templateDoc.getTemplateNames()) {
+          sb.append(" target: " + tName + "-" + templateDoc.getSourceTemplateDocRef(tName));
+          assertTrue(session.exists(templateDoc.getSourceTemplateDocRef(tName)));
         }
-
-        // String dump = sb.toString();
-        // System.out.println("Import completed : " + docs.size() + " docs");
-        // System.out.println(dump);
-
+      } else {
+        TemplateSourceDocument source = doc.getAdapter(TemplateSourceDocument.class);
+        assertNotNull(source);
+      }
+      sb.append("\n");
     }
 
-    @Test
-    public void testWebTemplateRendering() throws Exception {
+    // String dump = sb.toString();
+    // System.out.println("Import completed : " + docs.size() + " docs");
+    // System.out.println(dump);
 
-        PathRef ref = new PathRef("/default-domain/templates/WebTemplate");
-        assertTrue(session.exists(ref));
+  }
 
-        DocumentModel webTemplate = session.getDocument(ref);
-        TemplateSourceDocument source = webTemplate.getAdapter(TemplateSourceDocument.class);
-        assertNotNull(source);
+  @Test
+  public void testWebTemplateRendering() throws Exception {
 
-        List<TemplateBasedDocument> using = source.getTemplateBasedDocuments();
-        assertNotNull(using);
-        assertEquals(1, using.size());
+    PathRef ref = new PathRef("/default-domain/templates/WebTemplate");
+    assertTrue(session.exists(ref));
 
-        TemplateBasedDocument note = using.get(0);
+    DocumentModel webTemplate = session.getDocument(ref);
+    TemplateSourceDocument source = webTemplate.getAdapter(TemplateSourceDocument.class);
+    assertNotNull(source);
 
-        Blob blob = note.renderWithTemplate(source.getName());
-        assertNotNull(blob);
+    List<TemplateBasedDocument> using = source.getTemplateBasedDocuments();
+    assertNotNull(using);
+    assertEquals(1, using.size());
 
-        String html = blob.getString();
-        assertNotNull(html);
+    TemplateBasedDocument note = using.get(0);
 
-        String targetUrl = "templates/doc/" + note.getAdaptedDoc().getId() + "/resource/" + source.getName()
-                + "/style.css";
-        assertTrue(html.contains(targetUrl));
+    Blob blob = note.renderWithTemplate(source.getName());
+    assertNotNull(blob);
 
-    }
+    String html = blob.getString();
+    assertNotNull(html);
+
+    String targetUrl = "templates/doc/" + note.getAdaptedDoc().getId() + "/resource/" + source.getName() + "/style.css";
+    assertTrue(html.contains(targetUrl));
+
+  }
 }