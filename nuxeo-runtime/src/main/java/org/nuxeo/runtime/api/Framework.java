--- conflicted
+++ resolved
@@ -8,7 +8,8 @@
  *
  * Contributors:
  *     Nuxeo - initial API and implementation
- *     bstefanescu, fguillaume, sfermigier, ldoguin, jcarsique
+ *
+ * $Id$
  */
 
 package org.nuxeo.runtime.api;
@@ -309,11 +310,7 @@
      * @return the property value if any otherwise the default value
      */
     public static String getProperty(String key, String defValue) {
-<<<<<<< HEAD
-        return runtime == null ? null : runtime.getProperty(key, defValue);
-=======
         return runtime.getProperty(key, defValue);
->>>>>>> c102553f
     }
 
     /**
@@ -323,11 +320,7 @@
      * @return the framework properties map. Never returns null.
      */
     public static Properties getProperties() {
-<<<<<<< HEAD
-        return runtime == null ? null : runtime.getProperties();
-=======
         return runtime.getProperties();
->>>>>>> c102553f
     }
 
     /**
