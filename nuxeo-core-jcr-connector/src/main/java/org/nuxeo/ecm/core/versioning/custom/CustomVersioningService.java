--- conflicted
+++ resolved
@@ -105,16 +105,8 @@
         try {
             checkVersionable(jdoc);
         } catch (RepositoryException e) {
-<<<<<<< HEAD
-            // TODO Auto-generated catch block
-            e.printStackTrace();
-
-            throw new DocumentException("Failed to checkin document " +
-                    doc.getName() + " : " + label);
-=======
             throw new DocumentException("Failed to checkin document "
                     + doc.getName() + " : " + label, e);
->>>>>>> f8bf2a3f
         }
 
         final Node docNode = jdoc.getNode();
@@ -143,16 +135,8 @@
 
             // step 4: set ecm:baseVersion to the new version
         } catch (RepositoryException e) {
-<<<<<<< HEAD
-            // TODO Auto-generated catch block
-            e.printStackTrace();
-
-            throw new DocumentException("Failed to checkin document " +
-                    doc.getName() + " : " + label, e);
-=======
             throw new DocumentException("Failed to checkin document "
                     + doc.getName() + " : " + label, e);
->>>>>>> f8bf2a3f
         }
 
         // VersionableDocument
@@ -191,13 +175,8 @@
                     true);
         } catch (RepositoryException e) {
             // e.printStackTrace();
-<<<<<<< HEAD
-            throw new DocumentException("Failed to checkout document " +
-                    doc.getName());
-=======
             throw new DocumentException("Failed to checkout document "
                     + doc.getName(), e);
->>>>>>> f8bf2a3f
         }
     }
 
