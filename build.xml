--- conflicted
+++ resolved
@@ -275,15 +275,8 @@
       <fileset file="nuxeo-platform/nuxeo-platform-ear/target/postgresql-jdbc-lib/*.jar" />
     </copy>
     <!-- XXX: find a way not to depend on the version number of nxsearch compass -->
-<<<<<<< HEAD
-    <copy
-      todir="${jboss.nuxeo.ear}/platform/nuxeo-platform-search-compass-plugin-5.2-SNAPSHOT.jar" failonerror="false" overwrite="true">
-      <fileset
-        file="${basedir}/${postgresql.config}/compass.cfg.xml" />
-=======
-    <copy todir="${jboss.nuxeo.ear}/platform/nuxeo-platform-search-compass-plugin-5.1.5-SNAPSHOT.jar" failonerror="false" overwrite="true">
+    <copy todir="${jboss.nuxeo.ear}/platform/nuxeo-platform-search-compass-plugin-5.2-SNAPSHOT.jar" failonerror="false" overwrite="true">
       <fileset file="${basedir}/${postgresql.config}/compass.cfg.xml" />
->>>>>>> 99df58e7
     </copy>
   </target>
 
@@ -301,13 +294,7 @@
       <fileset file="${basedir}/${oracle.config}/lib/*.jar" />
     </copy>
     <!-- XXX: find a way not to depend on the version number of nxsearch compass -->
-<<<<<<< HEAD
-    <copy
-      todir="${jboss.nuxeo.ear}/platform/nuxeo-platform-search-compass-plugin-5.2-SNAPSHOT.jar" failonerror="false" overwrite="true">
-      <fileset
-        file="${basedir}/${oracle.config}/compass.cfg.xml" />
-=======
-    <copy todir="${jboss.nuxeo.ear}/platform/nuxeo-platform-search-compass-plugin-5.1.5-SNAPSHOT.jar" failonerror="false" overwrite="true">
+    <copy todir="${jboss.nuxeo.ear}/platform/nuxeo-platform-search-compass-plugin-5.2-SNAPSHOT.jar" failonerror="false" overwrite="true">
       <fileset file="${basedir}/${oracle.config}/compass.cfg.xml" />
     </copy>
   </target>
@@ -320,10 +307,9 @@
     </copy>
     <copy todir="${jboss.nuxeo.ear}/datasources" failonerror="false" overwrite="true">
       <fileset file="${basedir}/${derby.config}/datasources/*.xml" />
->>>>>>> 99df58e7
     </copy>
     <!-- XXX: find a way not to depend on the version number of nxsearch compass -->
-    <copy todir="${jboss.nuxeo.ear}/platform/nuxeo-platform-search-compass-plugin-5.1.5-SNAPSHOT.jar" failonerror="false" overwrite="true">
+    <copy todir="${jboss.nuxeo.ear}/platform/nuxeo-platform-search-compass-plugin-5.2-SNAPSHOT.jar" failonerror="false" overwrite="true">
       <fileset file="${basedir}/${derby.config}/compass.cfg.xml" />
     </copy>
     <!-- TODO: maven config to get derby lib -->
@@ -332,9 +318,11 @@
       <fileset file="nuxeo-platform/nuxeo-platform-ear/target/derby-jdbc-lib/*.jar" />
     </copy>
     -->
-    <echo></echo>
+    <echo>
+    </echo>
     <echo>Done: Don't forget to put derby library in ${jboss.deploy}/lib</echo>
-    <echo></echo>
+    <echo>
+    </echo>
   </target>
 
   <target name="test" depends="test-unix,test-windows" description="Run tests" />
