<?xml version="1.0"?>

<project name="Nuxeo EP" default="deploy" basedir=".">

  <property file="build.properties" />
  <property name="mvn.opts" value="" />
  <property name="jboss.config" value="default" />
  <property name="jboss.dir" value="/opt/jboss" />
  <property name="nuxeo.ear.root" value="nuxeo-platform/nuxeo-platform-ear/" />
  <!--the default pom file to use for jboss-patch  -->
  <property name="pom.file" value="jboss-patch/pom.xml" />

  <!-- set default root properties if not set -->
  <target name="set.jboss.home" unless="jboss.home">
    <property name="jboss.home" value="${jboss.dir}" />
  </target>
  <target name="set.assembly.name" unless="assembly.ear">
    <property name="assembly.name" value="nuxeo" />
  </target>
  <!-- set default properties if not set -->
  <target name="setproperties" unless="jboss.server" depends="set.jboss.home, set.assembly.name">
    <property name="assembly.ear" value="${assembly.name}.ear" />
    <property name="jboss.server" value="${jboss.home}/server/${jboss.config}" />
    <property name="jboss.deploy" value="${jboss.server}/deploy" />
    <property name="jboss.lib" value="${jboss.server}/lib" />
    <property name="jboss.nuxeo.ear" value="${jboss.deploy}/nuxeo.ear" />
    <property name="nuxeo.ear.build" value="${nuxeo.ear.root}/target/${assembly.ear}" />
  </target>

  <property name="nuxeo.jboss.jmx.protocol" value="" />
  <property name="nuxeo.jboss.jmx.http.hostname" value="" />
  <property name="nuxeo.jboss.jmx.http.port" value="" />
  <condition property="mvn.profile" value="-Phttp" else="">
    <equals arg1="${nuxeo.jboss.jmx.protocol}" arg2="http" />
  </condition>

  <condition property="osfamily-unix">
    <os family="unix" />
  </condition>
  <condition property="osfamily-windows">
    <os family="windows" />
  </condition>

  <target name="deploy" depends="install,package,copy" description="Deploy Nuxeo-EP on jboss" />
  <target name="deploy-2parts" depends="install,package-2parts,copy-2parts" description="Deploy Nuxeo-EP on two jboss" />
  <target name="deploy-3parts" depends="install,package-3parts,copy-3parts" description="Deploy Nuxeo-EP on three jboss" />

  <target name="clean" depends="clean-unix,clean-windows" description="Delete target directories" />
  <target name="clean-unix" if="osfamily-unix">
    <exec executable="mvn" failonerror="true">
      <arg value="clean" />
      <arg value="${mvn.opts}" />
    </exec>
  </target>
  <target name="clean-windows" if="osfamily-windows">
    <exec executable="cmd" failonerror="true">
      <arg value="/c" />
      <arg value="mvn.bat" />
      <arg value="clean" />
      <arg value="${mvn.opts}" />
    </exec>
  </target>

  <!-- backward compatibility -->
  <target name="undeploy" depends="jboss-clean" description="Undeploy Nuxeo-EP (deprecated : use jboss-clean instead)" />

  <target name="install" depends="install-unix,install-windows" description="Run mvn install" />
  <target name="install-unix" if="osfamily-unix">
    <exec executable="mvn" failonerror="true">
      <arg value="install" />
      <arg value="-Dmaven.test.skip=true" />
      <arg value="${mvn.opts}" />
    </exec>
  </target>
  <target name="install-windows" if="osfamily-windows">
    <exec executable="cmd" failonerror="true">
      <arg value="/c" />
      <arg value="mvn.bat" />
      <arg value="install" />
      <arg value="-Dmaven.test.skip=true" />
      <arg value="${mvn.opts}" />
    </exec>
  </target>

  <target name="package-2parts" description="Package Nuxeo-EP in two parts">
    <antcall target="package">
      <param name="jboss.home" value="${jboss1.dir}" />
      <param name="assembly.name" value="nuxeo-platform-stateful" />
    </antcall>
    <antcall target="package">
      <param name="jboss.home" value="${jboss2.dir}" />
      <param name="assembly.name" value="nuxeo-web-stateless" />
    </antcall>
  </target>
  <target name="package-3parts" description="Package Nuxeo-EP in three parts">
    <antcall target="package">
      <param name="jboss.home" value="${jboss1.dir}" />
      <param name="assembly.name" value="nuxeo-core" />
    </antcall>
    <antcall target="package">
      <param name="jboss.home" value="${jboss2.dir}" />
      <param name="assembly.name" value="nuxeo-indexing" />
    </antcall>
    <antcall target="package">
      <param name="jboss.home" value="${jboss3.dir}" />
      <param name="assembly.name" value="nuxeo-webplatform" />
    </antcall>
  </target>
  <target name="package" depends="setproperties,package-unix,package-windows" description="Package Nuxeo-EP" />
  <target name="package-unix" if="osfamily-unix">
    <exec executable="mvn" failonerror="true">
      <arg value="package" />
      <arg value="-Dmaven.test.skip=true" />
      <arg value="-f" />
      <arg value="${nuxeo.ear.root}/pom.xml" />
      <arg value="-Dnuxeo.ear.assembly=${assembly.name}" />
      <arg value="${mvn.opts}" />
    </exec>
  </target>
  <target name="package-windows" if="osfamily-windows">
    <exec executable="cmd" failonerror="true">
      <arg value="/c" />
      <arg value="mvn.bat" />
      <arg value="package" />
      <arg value="-Dmaven.test.skip=true" />
      <arg value="-f" />
      <arg value="${nuxeo.ear.root}/pom.xml" />
      <arg value="-Dnuxeo.ear.assembly=${assembly.name}" />
      <arg value="${mvn.opts}" />
    </exec>
  </target>

  <target name="jboss-clean" depends="delete-ear" description="Remove Nuxeo-EP from jboss">
    <delete>
      <fileset dir="${jboss.lib}">
        <include name="nuxeo-*.jar" />
      </fileset>
    </delete>
  </target>

  <target name="jboss-clean-plugins" depends="setproperties" description="Delete plugins deployed in JBoss">
    <delete>
      <fileset dir="${jboss.nuxeo.ear}/plugins">
        <include name="*.jar" />
      </fileset>
    </delete>
  </target>

  <target name="jboss-clean-data" depends="setproperties" description="Delete data from JBoss">
    <delete dir="${jboss.server}/data" />
  </target>

<<<<<<< HEAD
=======
  <target name="patch405" description="Patch a JBoss 4.0.5 for use by Nuxeo-EP">
    <antcall target="patch">
      <param name="pom.file" value="jboss-patch/pom-4.0.5.xml" />
    </antcall>
  </target>

  <target name="patch404" description="Patch a JBoss 4.0.4 for use by Nuxeo-EP (deprecated : no more 4.0.4 compatibility)">
    <antcall target="patch">
      <param name="pom.file" value="jboss-patch/pom.xml" />
    </antcall>
  </target>

>>>>>>> 2cfd5924
  <target name="patch" depends="setproperties,patch-unix,patch-windows" />
  <target name="patch-unix" if="osfamily-unix">
    <echo message="Running maven script ${pom.file}" />
    <exec executable="mvn" failonerror="true">
      <arg value="-f" />
      <arg value="${pom.file}" />
      <arg value="-Djboss.dir=${jboss.home}" />
      <arg value="-Dnuxeo.jboss.jmx.protocol=${nuxeo.jboss.jmx.protocol}" />
      <arg value="-Dnuxeo.jboss.jmx.http.hostname=${nuxeo.jboss.jmx.http.hostname}" />
      <arg value="-Dnuxeo.jboss.jmx.http.port=${nuxeo.jboss.jmx.http.port}" />
      <arg value="clean" />
      <arg value="package" />
      <arg value="${mvn.profile}" />
      <arg value="${mvn.opts}" />
    </exec>
  </target>
  <target name="patch-windows" if="osfamily-windows">
    <echo message="Running maven script ${pom.file}" />
    <exec executable="cmd" failonerror="true">
      <arg value="/c" />
      <arg value="mvn.bat" />
      <arg value="-f" />
      <arg value="${pom.file}" />
      <arg value="-Djboss.dir=${jboss.home}" />
      <arg value="-Dnuxeo.jboss.jmx.protocol=${nuxeo.jboss.jmx.protocol}" />
      <arg value="-Dnuxeo.jboss.jmx.http.hostname=${nuxeo.jboss.jmx.http.hostname}" />
      <arg value="-Dnuxeo.jboss.jmx.http.port=${nuxeo.jboss.jmx.http.port}" />
      <arg value="clean" />
      <arg value="package" />
      <arg value="${mvn.profile}" />
      <arg value="${mvn.opts}" />
    </exec>
  </target>

  <target name="copy-2parts" description="Copy Nuxeo-EP in two parts">
    <antcall target="copy">
      <param name="jboss.home" value="${jboss1.dir}" />
      <param name="assembly.name" value="nuxeo-platform-stateful" />
    </antcall>
    <antcall target="copy">
      <param name="jboss.home" value="${jboss2.dir}" />
      <param name="assembly.name" value="nuxeo-web-stateless" />
    </antcall>
  </target>
  <target name="copy-3parts" description="Copy Nuxeo-EP in three parts">
    <antcall target="copy">
      <param name="jboss.home" value="${jboss1.dir}" />
      <param name="assembly.name" value="nuxeo-core" />
    </antcall>
    <antcall target="copy">
      <param name="jboss.home" value="${jboss2.dir}" />
      <param name="assembly.name" value="nuxeo-indexing" />
    </antcall>
    <antcall target="copy">
      <param name="jboss.home" value="${jboss3.dir}" />
      <param name="assembly.name" value="nuxeo-webplatform" />
    </antcall>
  </target>
  <target name="copy" depends="delete-ear,copy-ear,copy-lib" description="Replace ear and copy libs to jboss" />
  <target name="delete-ear" depends="setproperties">
    <delete dir="${jboss.nuxeo.ear}" failonerror="false" />
  </target>
  <target name="copy-ear" depends="setproperties">
    <mkdir dir="${jboss.nuxeo.ear}" />
    <copy todir="${jboss.nuxeo.ear}">
      <fileset dir="${nuxeo.ear.build}" />
    </copy>
  </target>
  <target name="copy-lib" depends="clean-lib,copy-lib-unix,copy-lib-windows" description="Copy Nuxeo libs in jboss" />
  <target name="clean-lib" depends="setproperties">
    <delete>
      <fileset dir="${jboss.lib}">
        <include name="nuxeo-runtime-jboss-extensions-*.jar" />
        <include name="nuxeo-common-*.jar" />
      </fileset>
    </delete>
  </target>
  <target name="copy-lib-unix" if="osfamily-unix">
    <echo message="Copying Nuxeo libs to ${jboss.lib}" />
    <exec executable="mvn" failonerror="true">
      <arg value="-f" />
      <arg value="nuxeo-runtime/nuxeo-runtime-jboss-extensions/pom.xml" />
      <arg value="-Djboss.lib=${jboss.lib}" />
      <arg value="dependency:copy" />
      <arg value="${mvn.opts}" />
    </exec>
  </target>
  <target name="copy-lib-windows" if="osfamily-windows">
    <echo message="Copying Nuxeo libs to ${jboss.lib}" />
    <exec executable="cmd" failonerror="true">
      <arg value="/c" />
      <arg value="mvn.bat" />
      <arg value="-f" />
      <arg value="nuxeo-runtime/nuxeo-runtime-jboss-extensions/pom.xml" />
      <arg value="-Djboss.lib=${jboss.lib}" />
      <arg value="dependency:copy" />
      <arg value="${mvn.opts}" />
    </exec>
  </target>

  <target name="copy-postgresql" depends="setproperties" description="Deploy default postresql config">
    <property name="postgresql.config" value="nuxeo-platform/nuxeo-platform-ear/postgresql-setup" />
    <copy todir="${jboss.nuxeo.ear}/config" failonerror="false" overwrite="true">
      <fileset file="${basedir}/${postgresql.config}/config/*.xml" />
      <fileset file="${basedir}/${postgresql.config}/config/*.properties" />
    </copy>
    <copy todir="${jboss.nuxeo.ear}/datasources" failonerror="false" overwrite="true">
      <fileset file="${basedir}/${postgresql.config}/datasources/*.xml" />
    </copy>
    <copy todir="${jboss.deploy}/lib" failonerror="false" overwrite="true">
      <fileset file="nuxeo-platform/nuxeo-platform-ear/target/postgresql-jdbc-lib/*.jar" />
    </copy>
    <!-- XXX: find a way not to depend on the version number of nxsearch compass -->
    <copy todir="${jboss.nuxeo.ear}/platform/nuxeo-platform-search-compass-plugin-5.2-SNAPSHOT.jar" failonerror="false" overwrite="true">
      <fileset file="${basedir}/${postgresql.config}/compass.cfg.xml" />
    </copy>
  </target>

  <target name="copy-oracle" depends="setproperties">
    <property name="oracle.config" value="nuxeo-platform/nuxeo-platform-ear/oracle-setup" />
    <copy todir="${jboss.nuxeo.ear}/config" failonerror="false" overwrite="true">
      <fileset file="${basedir}/${oracle.config}/config/*.xml" />
      <fileset file="${basedir}/${oracle.config}/config/*.properties" />
    </copy>
    <copy todir="${jboss.nuxeo.ear}/datasources" failonerror="false" overwrite="true">
      <fileset file="${basedir}/${oracle.config}/datasources/*.xml" />
      <fileset file="${basedir}/${oracle.config}/datasources/*.properties" />
    </copy>
    <copy todir="${jboss.deploy}/lib" failonerror="false" overwrite="true">
      <fileset file="${basedir}/${oracle.config}/lib/*.jar" />
    </copy>
    <!-- XXX: find a way not to depend on the version number of nxsearch compass -->
    <copy todir="${jboss.nuxeo.ear}/platform/nuxeo-platform-search-compass-plugin-5.2-SNAPSHOT.jar" failonerror="false" overwrite="true">
      <fileset file="${basedir}/${oracle.config}/compass.cfg.xml" />
    </copy>
  </target>

  <target name="copy-derby" depends="setproperties" description="Deploy default derby config">
    <property name="derby.config" value="nuxeo-platform/nuxeo-platform-ear/derby-setup" />
    <copy todir="${jboss.nuxeo.ear}/config" failonerror="false" overwrite="true">
      <fileset file="${basedir}/${derby.config}/config/*.xml" />
      <fileset file="${basedir}/${derby.config}/config/*.properties" />
    </copy>
    <copy todir="${jboss.nuxeo.ear}/datasources" failonerror="false" overwrite="true">
      <fileset file="${basedir}/${derby.config}/datasources/*.xml" />
    </copy>
    <!-- XXX: find a way not to depend on the version number of nxsearch compass -->
    <copy todir="${jboss.nuxeo.ear}/platform/nuxeo-platform-search-compass-plugin-5.2-SNAPSHOT.jar" failonerror="false" overwrite="true">
      <fileset file="${basedir}/${derby.config}/compass.cfg.xml" />
    </copy>
    <!-- TODO: maven config to get derby lib -->
    <!--
    <copy todir="${jboss.deploy}/lib" failonerror="false" overwrite="true">
      <fileset file="nuxeo-platform/nuxeo-platform-ear/target/derby-jdbc-lib/*.jar" />
    </copy>
    -->
    <echo>
    </echo>
    <echo>Done: Don't forget to put derby library in ${jboss.deploy}/lib</echo>
    <echo>
    </echo>
  </target>

  <target name="test" depends="test-unix,test-windows" description="Run tests" />
  <target name="test-unix" if="osfamily-unix">
    <exec executable="mvn" failonerror="true">
      <arg value="test" />
      <arg value="${mvn.opts}" />
    </exec>
  </target>
  <target name="test-windows" if="osfamily-windows">
    <exec executable="cmd" failonerror="true">
      <arg value="/c" />
      <arg value="mvn.bat" />
      <arg value="test" />
      <arg value="${mvn.opts}" />
    </exec>
  </target>

  <target name="idea" depends="idea-unix,idea-windows" description="Generate IntelliJ IDEA files" />
  <target name="idea-unix" if="osfamily-unix">
    <exec executable="mvn" failonerror="true">
      <arg value="idea:idea" />
      <arg value="${mvn.opts}" />
    </exec>
  </target>
  <target name="idea-windows" if="osfamily-windows">
    <exec executable="cmd" failonerror="true">
      <arg value="/c" />
      <arg value="mvn.bat" />
      <arg value="idea:idea" />
      <arg value="${mvn.opts}" />
    </exec>
  </target>

  <target name="eclipse" depends="eclipse-unix,eclipse-windows" description="Generate Eclipse files" />
  <target name="eclipse-unix" if="osfamily-unix">
    <exec executable="mvn" failonerror="true">
      <arg value="eclipse:clean" />
      <arg value="eclipse:eclipse" />
      <arg value="${mvn.opts}" />
    </exec>
    <exec executable="fixeclipse" failonerror="true" />
  </target>
  <target name="eclipse-windows" if="osfamily-windows">
    <exec executable="cmd" failonerror="true">
      <arg value="/c" />
      <arg value="mvn.bat" />
      <arg value="eclipse:clean" />
      <arg value="eclipse:eclipse" />
      <arg value="${mvn.opts}" />
    </exec>
  </target>

</project><|MERGE_RESOLUTION|>--- conflicted
+++ resolved
@@ -1,139 +1,138 @@
-<?xml version="1.0"?>
-
+<?xml version="1.0" encoding="UTF-8"?>
 <project name="Nuxeo EP" default="deploy" basedir=".">
 
-  <property file="build.properties" />
-  <property name="mvn.opts" value="" />
-  <property name="jboss.config" value="default" />
-  <property name="jboss.dir" value="/opt/jboss" />
-  <property name="nuxeo.ear.root" value="nuxeo-platform/nuxeo-platform-ear/" />
+  <property file="build.properties"/>
+  <property name="mvn.opts" value=""/>
+  <property name="jboss.config" value="default"/>
+  <property name="jboss.dir" value="/opt/jboss"/>
+  <property name="nuxeo.ear.root" value="nuxeo-platform/nuxeo-platform-ear/"/>
   <!--the default pom file to use for jboss-patch  -->
-  <property name="pom.file" value="jboss-patch/pom.xml" />
+  <property name="pom.file" value="jboss-patch/pom.xml"/>
 
   <!-- set default root properties if not set -->
   <target name="set.jboss.home" unless="jboss.home">
-    <property name="jboss.home" value="${jboss.dir}" />
+    <property name="jboss.home" value="${jboss.dir}"/>
   </target>
   <target name="set.assembly.name" unless="assembly.ear">
-    <property name="assembly.name" value="nuxeo" />
+    <property name="assembly.name" value="nuxeo"/>
   </target>
   <!-- set default properties if not set -->
   <target name="setproperties" unless="jboss.server" depends="set.jboss.home, set.assembly.name">
-    <property name="assembly.ear" value="${assembly.name}.ear" />
-    <property name="jboss.server" value="${jboss.home}/server/${jboss.config}" />
-    <property name="jboss.deploy" value="${jboss.server}/deploy" />
-    <property name="jboss.lib" value="${jboss.server}/lib" />
-    <property name="jboss.nuxeo.ear" value="${jboss.deploy}/nuxeo.ear" />
-    <property name="nuxeo.ear.build" value="${nuxeo.ear.root}/target/${assembly.ear}" />
-  </target>
-
-  <property name="nuxeo.jboss.jmx.protocol" value="" />
-  <property name="nuxeo.jboss.jmx.http.hostname" value="" />
-  <property name="nuxeo.jboss.jmx.http.port" value="" />
+    <property name="assembly.ear" value="${assembly.name}.ear"/>
+    <property name="jboss.server" value="${jboss.home}/server/${jboss.config}"/>
+    <property name="jboss.deploy" value="${jboss.server}/deploy"/>
+    <property name="jboss.lib" value="${jboss.server}/lib"/>
+    <property name="jboss.nuxeo.ear" value="${jboss.deploy}/nuxeo.ear"/>
+    <property name="nuxeo.ear.build" value="${nuxeo.ear.root}/target/${assembly.ear}"/>
+  </target>
+
+  <property name="nuxeo.jboss.jmx.protocol" value=""/>
+  <property name="nuxeo.jboss.jmx.http.hostname" value=""/>
+  <property name="nuxeo.jboss.jmx.http.port" value=""/>
   <condition property="mvn.profile" value="-Phttp" else="">
-    <equals arg1="${nuxeo.jboss.jmx.protocol}" arg2="http" />
+    <equals arg1="${nuxeo.jboss.jmx.protocol}" arg2="http"/>
   </condition>
 
   <condition property="osfamily-unix">
-    <os family="unix" />
+    <os family="unix"/>
   </condition>
   <condition property="osfamily-windows">
-    <os family="windows" />
+    <os family="windows"/>
   </condition>
 
-  <target name="deploy" depends="install,package,copy" description="Deploy Nuxeo-EP on jboss" />
-  <target name="deploy-2parts" depends="install,package-2parts,copy-2parts" description="Deploy Nuxeo-EP on two jboss" />
-  <target name="deploy-3parts" depends="install,package-3parts,copy-3parts" description="Deploy Nuxeo-EP on three jboss" />
-
-  <target name="clean" depends="clean-unix,clean-windows" description="Delete target directories" />
+  <target name="deploy" depends="install,package,copy" description="Deploy Nuxeo-EP on jboss"/>
+  <target name="deploy-2parts" depends="install,package-2parts,copy-2parts" description="Deploy Nuxeo-EP on two jboss"/>
+  <target name="deploy-3parts" depends="install,package-3parts,copy-3parts" description="Deploy Nuxeo-EP on three jboss"/>
+
+  <target name="clean" depends="clean-unix,clean-windows" description="Delete target directories"/>
   <target name="clean-unix" if="osfamily-unix">
     <exec executable="mvn" failonerror="true">
-      <arg value="clean" />
-      <arg value="${mvn.opts}" />
+      <arg value="clean"/>
+      <arg value="${mvn.opts}"/>
     </exec>
   </target>
   <target name="clean-windows" if="osfamily-windows">
     <exec executable="cmd" failonerror="true">
-      <arg value="/c" />
-      <arg value="mvn.bat" />
-      <arg value="clean" />
-      <arg value="${mvn.opts}" />
+      <arg value="/c"/>
+      <arg value="mvn.bat"/>
+      <arg value="clean"/>
+      <arg value="${mvn.opts}"/>
     </exec>
   </target>
 
   <!-- backward compatibility -->
-  <target name="undeploy" depends="jboss-clean" description="Undeploy Nuxeo-EP (deprecated : use jboss-clean instead)" />
-
-  <target name="install" depends="install-unix,install-windows" description="Run mvn install" />
+  <target name="undeploy" depends="jboss-clean" description="Undeploy Nuxeo-EP (deprecated : use jboss-clean instead)"/>
+
+  <target name="install" depends="install-unix,install-windows" description="Run mvn install"/>
   <target name="install-unix" if="osfamily-unix">
     <exec executable="mvn" failonerror="true">
-      <arg value="install" />
-      <arg value="-Dmaven.test.skip=true" />
-      <arg value="${mvn.opts}" />
+      <arg value="install"/>
+      <arg value="-Dmaven.test.skip=true"/>
+      <arg value="${mvn.opts}"/>
     </exec>
   </target>
   <target name="install-windows" if="osfamily-windows">
     <exec executable="cmd" failonerror="true">
-      <arg value="/c" />
-      <arg value="mvn.bat" />
-      <arg value="install" />
-      <arg value="-Dmaven.test.skip=true" />
-      <arg value="${mvn.opts}" />
+      <arg value="/c"/>
+      <arg value="mvn.bat"/>
+      <arg value="install"/>
+      <arg value="-Dmaven.test.skip=true"/>
+      <arg value="${mvn.opts}"/>
     </exec>
   </target>
 
   <target name="package-2parts" description="Package Nuxeo-EP in two parts">
     <antcall target="package">
-      <param name="jboss.home" value="${jboss1.dir}" />
-      <param name="assembly.name" value="nuxeo-platform-stateful" />
-    </antcall>
-    <antcall target="package">
-      <param name="jboss.home" value="${jboss2.dir}" />
-      <param name="assembly.name" value="nuxeo-web-stateless" />
+      <param name="jboss.home" value="${jboss1.dir}"/>
+      <param name="assembly.name" value="nuxeo-platform-stateful"/>
+    </antcall>
+    <antcall target="package">
+      <param name="jboss.home" value="${jboss2.dir}"/>
+      <param name="assembly.name" value="nuxeo-web-stateless"/>
     </antcall>
   </target>
   <target name="package-3parts" description="Package Nuxeo-EP in three parts">
     <antcall target="package">
-      <param name="jboss.home" value="${jboss1.dir}" />
-      <param name="assembly.name" value="nuxeo-core" />
-    </antcall>
-    <antcall target="package">
-      <param name="jboss.home" value="${jboss2.dir}" />
-      <param name="assembly.name" value="nuxeo-indexing" />
-    </antcall>
-    <antcall target="package">
-      <param name="jboss.home" value="${jboss3.dir}" />
-      <param name="assembly.name" value="nuxeo-webplatform" />
-    </antcall>
-  </target>
-  <target name="package" depends="setproperties,package-unix,package-windows" description="Package Nuxeo-EP" />
+      <param name="jboss.home" value="${jboss1.dir}"/>
+      <param name="assembly.name" value="nuxeo-core"/>
+    </antcall>
+    <antcall target="package">
+      <param name="jboss.home" value="${jboss2.dir}"/>
+      <param name="assembly.name" value="nuxeo-indexing"/>
+    </antcall>
+    <antcall target="package">
+      <param name="jboss.home" value="${jboss3.dir}"/>
+      <param name="assembly.name" value="nuxeo-webplatform"/>
+    </antcall>
+  </target>
+  <target name="package" depends="setproperties,package-unix,package-windows" description="Package Nuxeo-EP"/>
   <target name="package-unix" if="osfamily-unix">
     <exec executable="mvn" failonerror="true">
-      <arg value="package" />
-      <arg value="-Dmaven.test.skip=true" />
-      <arg value="-f" />
-      <arg value="${nuxeo.ear.root}/pom.xml" />
-      <arg value="-Dnuxeo.ear.assembly=${assembly.name}" />
-      <arg value="${mvn.opts}" />
+      <arg value="package"/>
+      <arg value="-Dmaven.test.skip=true"/>
+      <arg value="-f"/>
+      <arg value="${nuxeo.ear.root}/pom.xml"/>
+      <arg value="-Dnuxeo.ear.assembly=${assembly.name}"/>
+      <arg value="${mvn.opts}"/>
     </exec>
   </target>
   <target name="package-windows" if="osfamily-windows">
     <exec executable="cmd" failonerror="true">
-      <arg value="/c" />
-      <arg value="mvn.bat" />
-      <arg value="package" />
-      <arg value="-Dmaven.test.skip=true" />
-      <arg value="-f" />
-      <arg value="${nuxeo.ear.root}/pom.xml" />
-      <arg value="-Dnuxeo.ear.assembly=${assembly.name}" />
-      <arg value="${mvn.opts}" />
+      <arg value="/c"/>
+      <arg value="mvn.bat"/>
+      <arg value="package"/>
+      <arg value="-Dmaven.test.skip=true"/>
+      <arg value="-f"/>
+      <arg value="${nuxeo.ear.root}/pom.xml"/>
+      <arg value="-Dnuxeo.ear.assembly=${assembly.name}"/>
+      <arg value="${mvn.opts}"/>
     </exec>
   </target>
 
   <target name="jboss-clean" depends="delete-ear" description="Remove Nuxeo-EP from jboss">
     <delete>
       <fileset dir="${jboss.lib}">
-        <include name="nuxeo-*.jar" />
+        <include name="nuxeo-*.jar"/>
       </fileset>
     </delete>
   </target>
@@ -141,179 +140,176 @@
   <target name="jboss-clean-plugins" depends="setproperties" description="Delete plugins deployed in JBoss">
     <delete>
       <fileset dir="${jboss.nuxeo.ear}/plugins">
-        <include name="*.jar" />
+        <include name="*.jar"/>
       </fileset>
     </delete>
   </target>
 
   <target name="jboss-clean-data" depends="setproperties" description="Delete data from JBoss">
-    <delete dir="${jboss.server}/data" />
-  </target>
-
-<<<<<<< HEAD
-=======
+    <delete dir="${jboss.server}/data"/>
+  </target>
+
   <target name="patch405" description="Patch a JBoss 4.0.5 for use by Nuxeo-EP">
     <antcall target="patch">
-      <param name="pom.file" value="jboss-patch/pom-4.0.5.xml" />
+      <param name="pom.file" value="jboss-patch/pom-4.0.5.xml"/>
     </antcall>
   </target>
 
   <target name="patch404" description="Patch a JBoss 4.0.4 for use by Nuxeo-EP (deprecated : no more 4.0.4 compatibility)">
     <antcall target="patch">
-      <param name="pom.file" value="jboss-patch/pom.xml" />
-    </antcall>
-  </target>
-
->>>>>>> 2cfd5924
-  <target name="patch" depends="setproperties,patch-unix,patch-windows" />
+      <param name="pom.file" value="jboss-patch/pom.xml"/>
+    </antcall>
+  </target>
+
+  <target name="patch" depends="setproperties,patch-unix,patch-windows"/>
   <target name="patch-unix" if="osfamily-unix">
-    <echo message="Running maven script ${pom.file}" />
-    <exec executable="mvn" failonerror="true">
-      <arg value="-f" />
-      <arg value="${pom.file}" />
-      <arg value="-Djboss.dir=${jboss.home}" />
-      <arg value="-Dnuxeo.jboss.jmx.protocol=${nuxeo.jboss.jmx.protocol}" />
-      <arg value="-Dnuxeo.jboss.jmx.http.hostname=${nuxeo.jboss.jmx.http.hostname}" />
-      <arg value="-Dnuxeo.jboss.jmx.http.port=${nuxeo.jboss.jmx.http.port}" />
-      <arg value="clean" />
-      <arg value="package" />
-      <arg value="${mvn.profile}" />
-      <arg value="${mvn.opts}" />
+    <echo message="Running maven script ${pom.file}"/>
+    <exec executable="mvn" failonerror="true">
+      <arg value="-f"/>
+      <arg value="${pom.file}"/>
+      <arg value="-Djboss.dir=${jboss.home}"/>
+      <arg value="-Dnuxeo.jboss.jmx.protocol=${nuxeo.jboss.jmx.protocol}"/>
+      <arg value="-Dnuxeo.jboss.jmx.http.hostname=${nuxeo.jboss.jmx.http.hostname}"/>
+      <arg value="-Dnuxeo.jboss.jmx.http.port=${nuxeo.jboss.jmx.http.port}"/>
+      <arg value="clean"/>
+      <arg value="package"/>
+      <arg value="${mvn.profile}"/>
+      <arg value="${mvn.opts}"/>
     </exec>
   </target>
   <target name="patch-windows" if="osfamily-windows">
-    <echo message="Running maven script ${pom.file}" />
-    <exec executable="cmd" failonerror="true">
-      <arg value="/c" />
-      <arg value="mvn.bat" />
-      <arg value="-f" />
-      <arg value="${pom.file}" />
-      <arg value="-Djboss.dir=${jboss.home}" />
-      <arg value="-Dnuxeo.jboss.jmx.protocol=${nuxeo.jboss.jmx.protocol}" />
-      <arg value="-Dnuxeo.jboss.jmx.http.hostname=${nuxeo.jboss.jmx.http.hostname}" />
-      <arg value="-Dnuxeo.jboss.jmx.http.port=${nuxeo.jboss.jmx.http.port}" />
-      <arg value="clean" />
-      <arg value="package" />
-      <arg value="${mvn.profile}" />
-      <arg value="${mvn.opts}" />
+    <echo message="Running maven script ${pom.file}"/>
+    <exec executable="cmd" failonerror="true">
+      <arg value="/c"/>
+      <arg value="mvn.bat"/>
+      <arg value="-f"/>
+      <arg value="${pom.file}"/>
+      <arg value="-Djboss.dir=${jboss.home}"/>
+      <arg value="-Dnuxeo.jboss.jmx.protocol=${nuxeo.jboss.jmx.protocol}"/>
+      <arg value="-Dnuxeo.jboss.jmx.http.hostname=${nuxeo.jboss.jmx.http.hostname}"/>
+      <arg value="-Dnuxeo.jboss.jmx.http.port=${nuxeo.jboss.jmx.http.port}"/>
+      <arg value="clean"/>
+      <arg value="package"/>
+      <arg value="${mvn.profile}"/>
+      <arg value="${mvn.opts}"/>
     </exec>
   </target>
 
   <target name="copy-2parts" description="Copy Nuxeo-EP in two parts">
     <antcall target="copy">
-      <param name="jboss.home" value="${jboss1.dir}" />
-      <param name="assembly.name" value="nuxeo-platform-stateful" />
-    </antcall>
-    <antcall target="copy">
-      <param name="jboss.home" value="${jboss2.dir}" />
-      <param name="assembly.name" value="nuxeo-web-stateless" />
+      <param name="jboss.home" value="${jboss1.dir}"/>
+      <param name="assembly.name" value="nuxeo-platform-stateful"/>
+    </antcall>
+    <antcall target="copy">
+      <param name="jboss.home" value="${jboss2.dir}"/>
+      <param name="assembly.name" value="nuxeo-web-stateless"/>
     </antcall>
   </target>
   <target name="copy-3parts" description="Copy Nuxeo-EP in three parts">
     <antcall target="copy">
-      <param name="jboss.home" value="${jboss1.dir}" />
-      <param name="assembly.name" value="nuxeo-core" />
-    </antcall>
-    <antcall target="copy">
-      <param name="jboss.home" value="${jboss2.dir}" />
-      <param name="assembly.name" value="nuxeo-indexing" />
-    </antcall>
-    <antcall target="copy">
-      <param name="jboss.home" value="${jboss3.dir}" />
-      <param name="assembly.name" value="nuxeo-webplatform" />
-    </antcall>
-  </target>
-  <target name="copy" depends="delete-ear,copy-ear,copy-lib" description="Replace ear and copy libs to jboss" />
+      <param name="jboss.home" value="${jboss1.dir}"/>
+      <param name="assembly.name" value="nuxeo-core"/>
+    </antcall>
+    <antcall target="copy">
+      <param name="jboss.home" value="${jboss2.dir}"/>
+      <param name="assembly.name" value="nuxeo-indexing"/>
+    </antcall>
+    <antcall target="copy">
+      <param name="jboss.home" value="${jboss3.dir}"/>
+      <param name="assembly.name" value="nuxeo-webplatform"/>
+    </antcall>
+  </target>
+  <target name="copy" depends="delete-ear,copy-ear,copy-lib" description="Replace ear and copy libs to jboss"/>
   <target name="delete-ear" depends="setproperties">
-    <delete dir="${jboss.nuxeo.ear}" failonerror="false" />
+    <delete dir="${jboss.nuxeo.ear}" failonerror="false"/>
   </target>
   <target name="copy-ear" depends="setproperties">
-    <mkdir dir="${jboss.nuxeo.ear}" />
+    <mkdir dir="${jboss.nuxeo.ear}"/>
     <copy todir="${jboss.nuxeo.ear}">
-      <fileset dir="${nuxeo.ear.build}" />
-    </copy>
-  </target>
-  <target name="copy-lib" depends="clean-lib,copy-lib-unix,copy-lib-windows" description="Copy Nuxeo libs in jboss" />
+      <fileset dir="${nuxeo.ear.build}"/>
+    </copy>
+  </target>
+  <target name="copy-lib" depends="clean-lib,copy-lib-unix,copy-lib-windows" description="Copy Nuxeo libs in jboss"/>
   <target name="clean-lib" depends="setproperties">
     <delete>
       <fileset dir="${jboss.lib}">
-        <include name="nuxeo-runtime-jboss-extensions-*.jar" />
-        <include name="nuxeo-common-*.jar" />
+        <include name="nuxeo-runtime-jboss-extensions-*.jar"/>
+        <include name="nuxeo-common-*.jar"/>
       </fileset>
     </delete>
   </target>
   <target name="copy-lib-unix" if="osfamily-unix">
-    <echo message="Copying Nuxeo libs to ${jboss.lib}" />
-    <exec executable="mvn" failonerror="true">
-      <arg value="-f" />
-      <arg value="nuxeo-runtime/nuxeo-runtime-jboss-extensions/pom.xml" />
-      <arg value="-Djboss.lib=${jboss.lib}" />
-      <arg value="dependency:copy" />
-      <arg value="${mvn.opts}" />
+    <echo message="Copying Nuxeo libs to ${jboss.lib}"/>
+    <exec executable="mvn" failonerror="true">
+      <arg value="-f"/>
+      <arg value="nuxeo-runtime/nuxeo-runtime-jboss-extensions/pom.xml"/>
+      <arg value="-Djboss.lib=${jboss.lib}"/>
+      <arg value="dependency:copy"/>
+      <arg value="${mvn.opts}"/>
     </exec>
   </target>
   <target name="copy-lib-windows" if="osfamily-windows">
-    <echo message="Copying Nuxeo libs to ${jboss.lib}" />
-    <exec executable="cmd" failonerror="true">
-      <arg value="/c" />
-      <arg value="mvn.bat" />
-      <arg value="-f" />
-      <arg value="nuxeo-runtime/nuxeo-runtime-jboss-extensions/pom.xml" />
-      <arg value="-Djboss.lib=${jboss.lib}" />
-      <arg value="dependency:copy" />
-      <arg value="${mvn.opts}" />
+    <echo message="Copying Nuxeo libs to ${jboss.lib}"/>
+    <exec executable="cmd" failonerror="true">
+      <arg value="/c"/>
+      <arg value="mvn.bat"/>
+      <arg value="-f"/>
+      <arg value="nuxeo-runtime/nuxeo-runtime-jboss-extensions/pom.xml"/>
+      <arg value="-Djboss.lib=${jboss.lib}"/>
+      <arg value="dependency:copy"/>
+      <arg value="${mvn.opts}"/>
     </exec>
   </target>
 
   <target name="copy-postgresql" depends="setproperties" description="Deploy default postresql config">
-    <property name="postgresql.config" value="nuxeo-platform/nuxeo-platform-ear/postgresql-setup" />
+    <property name="postgresql.config" value="nuxeo-platform/nuxeo-platform-ear/postgresql-setup"/>
     <copy todir="${jboss.nuxeo.ear}/config" failonerror="false" overwrite="true">
-      <fileset file="${basedir}/${postgresql.config}/config/*.xml" />
-      <fileset file="${basedir}/${postgresql.config}/config/*.properties" />
+      <fileset file="${basedir}/${postgresql.config}/config/*.xml"/>
+      <fileset file="${basedir}/${postgresql.config}/config/*.properties"/>
     </copy>
     <copy todir="${jboss.nuxeo.ear}/datasources" failonerror="false" overwrite="true">
-      <fileset file="${basedir}/${postgresql.config}/datasources/*.xml" />
+      <fileset file="${basedir}/${postgresql.config}/datasources/*.xml"/>
     </copy>
     <copy todir="${jboss.deploy}/lib" failonerror="false" overwrite="true">
-      <fileset file="nuxeo-platform/nuxeo-platform-ear/target/postgresql-jdbc-lib/*.jar" />
+      <fileset file="nuxeo-platform/nuxeo-platform-ear/target/postgresql-jdbc-lib/*.jar"/>
     </copy>
     <!-- XXX: find a way not to depend on the version number of nxsearch compass -->
     <copy todir="${jboss.nuxeo.ear}/platform/nuxeo-platform-search-compass-plugin-5.2-SNAPSHOT.jar" failonerror="false" overwrite="true">
-      <fileset file="${basedir}/${postgresql.config}/compass.cfg.xml" />
+      <fileset file="${basedir}/${postgresql.config}/compass.cfg.xml"/>
     </copy>
   </target>
 
   <target name="copy-oracle" depends="setproperties">
-    <property name="oracle.config" value="nuxeo-platform/nuxeo-platform-ear/oracle-setup" />
+    <property name="oracle.config" value="nuxeo-platform/nuxeo-platform-ear/oracle-setup"/>
     <copy todir="${jboss.nuxeo.ear}/config" failonerror="false" overwrite="true">
-      <fileset file="${basedir}/${oracle.config}/config/*.xml" />
-      <fileset file="${basedir}/${oracle.config}/config/*.properties" />
+      <fileset file="${basedir}/${oracle.config}/config/*.xml"/>
+      <fileset file="${basedir}/${oracle.config}/config/*.properties"/>
     </copy>
     <copy todir="${jboss.nuxeo.ear}/datasources" failonerror="false" overwrite="true">
-      <fileset file="${basedir}/${oracle.config}/datasources/*.xml" />
-      <fileset file="${basedir}/${oracle.config}/datasources/*.properties" />
+      <fileset file="${basedir}/${oracle.config}/datasources/*.xml"/>
+      <fileset file="${basedir}/${oracle.config}/datasources/*.properties"/>
     </copy>
     <copy todir="${jboss.deploy}/lib" failonerror="false" overwrite="true">
-      <fileset file="${basedir}/${oracle.config}/lib/*.jar" />
+      <fileset file="${basedir}/${oracle.config}/lib/*.jar"/>
     </copy>
     <!-- XXX: find a way not to depend on the version number of nxsearch compass -->
     <copy todir="${jboss.nuxeo.ear}/platform/nuxeo-platform-search-compass-plugin-5.2-SNAPSHOT.jar" failonerror="false" overwrite="true">
-      <fileset file="${basedir}/${oracle.config}/compass.cfg.xml" />
+      <fileset file="${basedir}/${oracle.config}/compass.cfg.xml"/>
     </copy>
   </target>
 
   <target name="copy-derby" depends="setproperties" description="Deploy default derby config">
-    <property name="derby.config" value="nuxeo-platform/nuxeo-platform-ear/derby-setup" />
+    <property name="derby.config" value="nuxeo-platform/nuxeo-platform-ear/derby-setup"/>
     <copy todir="${jboss.nuxeo.ear}/config" failonerror="false" overwrite="true">
-      <fileset file="${basedir}/${derby.config}/config/*.xml" />
-      <fileset file="${basedir}/${derby.config}/config/*.properties" />
+      <fileset file="${basedir}/${derby.config}/config/*.xml"/>
+      <fileset file="${basedir}/${derby.config}/config/*.properties"/>
     </copy>
     <copy todir="${jboss.nuxeo.ear}/datasources" failonerror="false" overwrite="true">
-      <fileset file="${basedir}/${derby.config}/datasources/*.xml" />
+      <fileset file="${basedir}/${derby.config}/datasources/*.xml"/>
     </copy>
     <!-- XXX: find a way not to depend on the version number of nxsearch compass -->
     <copy todir="${jboss.nuxeo.ear}/platform/nuxeo-platform-search-compass-plugin-5.2-SNAPSHOT.jar" failonerror="false" overwrite="true">
-      <fileset file="${basedir}/${derby.config}/compass.cfg.xml" />
+      <fileset file="${basedir}/${derby.config}/compass.cfg.xml"/>
     </copy>
     <!-- TODO: maven config to get derby lib -->
     <!--
@@ -328,54 +324,54 @@
     </echo>
   </target>
 
-  <target name="test" depends="test-unix,test-windows" description="Run tests" />
+  <target name="test" depends="test-unix,test-windows" description="Run tests"/>
   <target name="test-unix" if="osfamily-unix">
     <exec executable="mvn" failonerror="true">
-      <arg value="test" />
-      <arg value="${mvn.opts}" />
+      <arg value="test"/>
+      <arg value="${mvn.opts}"/>
     </exec>
   </target>
   <target name="test-windows" if="osfamily-windows">
     <exec executable="cmd" failonerror="true">
-      <arg value="/c" />
-      <arg value="mvn.bat" />
-      <arg value="test" />
-      <arg value="${mvn.opts}" />
-    </exec>
-  </target>
-
-  <target name="idea" depends="idea-unix,idea-windows" description="Generate IntelliJ IDEA files" />
+      <arg value="/c"/>
+      <arg value="mvn.bat"/>
+      <arg value="test"/>
+      <arg value="${mvn.opts}"/>
+    </exec>
+  </target>
+
+  <target name="idea" depends="idea-unix,idea-windows" description="Generate IntelliJ IDEA files"/>
   <target name="idea-unix" if="osfamily-unix">
     <exec executable="mvn" failonerror="true">
-      <arg value="idea:idea" />
-      <arg value="${mvn.opts}" />
+      <arg value="idea:idea"/>
+      <arg value="${mvn.opts}"/>
     </exec>
   </target>
   <target name="idea-windows" if="osfamily-windows">
     <exec executable="cmd" failonerror="true">
-      <arg value="/c" />
-      <arg value="mvn.bat" />
-      <arg value="idea:idea" />
-      <arg value="${mvn.opts}" />
-    </exec>
-  </target>
-
-  <target name="eclipse" depends="eclipse-unix,eclipse-windows" description="Generate Eclipse files" />
+      <arg value="/c"/>
+      <arg value="mvn.bat"/>
+      <arg value="idea:idea"/>
+      <arg value="${mvn.opts}"/>
+    </exec>
+  </target>
+
+  <target name="eclipse" depends="eclipse-unix,eclipse-windows" description="Generate Eclipse files"/>
   <target name="eclipse-unix" if="osfamily-unix">
     <exec executable="mvn" failonerror="true">
-      <arg value="eclipse:clean" />
-      <arg value="eclipse:eclipse" />
-      <arg value="${mvn.opts}" />
-    </exec>
-    <exec executable="fixeclipse" failonerror="true" />
+      <arg value="eclipse:clean"/>
+      <arg value="eclipse:eclipse"/>
+      <arg value="${mvn.opts}"/>
+    </exec>
+    <exec executable="fixeclipse" failonerror="true"/>
   </target>
   <target name="eclipse-windows" if="osfamily-windows">
     <exec executable="cmd" failonerror="true">
-      <arg value="/c" />
-      <arg value="mvn.bat" />
-      <arg value="eclipse:clean" />
-      <arg value="eclipse:eclipse" />
-      <arg value="${mvn.opts}" />
+      <arg value="/c"/>
+      <arg value="mvn.bat"/>
+      <arg value="eclipse:clean"/>
+      <arg value="eclipse:eclipse"/>
+      <arg value="${mvn.opts}"/>
     </exec>
   </target>
 
