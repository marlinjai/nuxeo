--- conflicted
+++ resolved
@@ -54,10 +54,7 @@
     background: #F1F7FF;
     border-bottom:1px solid #A9D4FF;    
 }
-<<<<<<< HEAD
 
 #entryComments {
   border-color: #0066ff;
-}
-=======
->>>>>>> b1211a0c
+}