/*
 * (C) Copyright 2006-2007 Nuxeo SAS (http://nuxeo.com/) and contributors.
 *
 * All rights reserved. This program and the accompanying materials
 * are made available under the terms of the GNU Lesser General Public License
 * (LGPL) version 2.1 which accompanies this distribution, and is available at
 * http://www.gnu.org/licenses/lgpl.html
 *
 * This library is distributed in the hope that it will be useful,
 * but WITHOUT ANY WARRANTY; without even the implied warranty of
 * MERCHANTABILITY or FITNESS FOR A PARTICULAR PURPOSE. See the GNU
 * Lesser General Public License for more details.
 *
 * Contributors:
 *     Nuxeo - initial API and implementation
 *
 * $Id: JOOoConvertPluginImpl.java 18651 2007-05-13 20:28:53Z sfermigier $
 */

package org.nuxeo.ecm.platform.interfaces.ejb;

import java.util.List;

import javax.ejb.Remote;

import org.nuxeo.ecm.core.api.ClientException;
import org.nuxeo.ecm.core.api.CoreSession;
import org.nuxeo.ecm.core.api.DocumentModel;
import org.nuxeo.ecm.platform.util.ECInvalidParameterException;

/**
 * Domain-specific operations. Usually one can obtain workspaces using it.
 *
 * @author <a href="mailto:rcaraghin@nuxeo.com">Razvan Caraghin</a>
 *
 */
@Remote
public interface ECDomain {
<<<<<<< HEAD
    @Deprecated
=======

    /**
     * Removes the instance from the container once the client has no more
     * business with it.
     *
     */
    @Remove
>>>>>>> cca781f8
    void remove();

    /**
     * Returns the {@link DocumentModel}s available in the passed
     * {@link RepositoryLocation} that are domains.
     *
     * @return
     * @throws ECInvalidParameterException
     * @throws ClientException
     */
    List<DocumentModel> getDomains(CoreSession handle)
            throws ECInvalidParameterException, ClientException;

}<|MERGE_RESOLUTION|>--- conflicted
+++ resolved
@@ -21,7 +21,7 @@
 
 import java.util.List;
 
-import javax.ejb.Remote;
+import javax.ejb.Remove;
 
 import org.nuxeo.ecm.core.api.ClientException;
 import org.nuxeo.ecm.core.api.CoreSession;
@@ -34,11 +34,7 @@
  * @author <a href="mailto:rcaraghin@nuxeo.com">Razvan Caraghin</a>
  *
  */
-@Remote
 public interface ECDomain {
-<<<<<<< HEAD
-    @Deprecated
-=======
 
     /**
      * Removes the instance from the container once the client has no more
@@ -46,7 +42,6 @@
      *
      */
     @Remove
->>>>>>> cca781f8
     void remove();
 
     /**
