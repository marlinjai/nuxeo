<?xml version="1.0"?>
<component name="org.nuxeo.easyshare.auth.contrib">
<<<<<<< HEAD
 <extension point="openUrl"
  target="org.nuxeo.ecm.platform.ui.web.auth.service.PluggableAuthenticationService">
  <openUrl name="EasyShare">
   <grantPattern>/nuxeo/site/easyshare/.*</grantPattern>
  </openUrl>
  <openUrl name="EasyShareSkins">
   <grantPattern>/nuxeo/site/skin/easyshare/.*</grantPattern>
  </openUrl>
  <openUrl name="EasyShareCss">
   <grantPattern>/nuxeo/site/skin/easyshare/css/.*</grantPattern>
  </openUrl>
  <openUrl name="EasyShareImages">
   <grantPattern>/nuxeo/site/skin/easyshare/image/.*</grantPattern>
  </openUrl>
 </extension>

 <extension target="org.nuxeo.ecm.platform.actions.ActionService"
  point="actions">

  <action id="showEasyShareURL" order="20" label="label.eshare.permalink" type="fancybox"
          icon="/icons/contextual_menu/share.png" accessKey="k">
   <category>DOCUMENT_UPPER_ACTION</category>
   <filter id="easyShareFolderFilter">
    <rule grant="true">
     <type>EasyShareFolder</type>
    </rule>
   </filter>
   <properties>
    <property name="include">/incl/easyshare_url_box.xhtml</property>
    <property name="ajaxSupport">true</property>
   </properties>
  </action>

  <action id="permalinkAction" order="20" label="label.permalink" type="fancybox"
          icon="/icons/contextual_menu/share.png" accessKey="k">
   <category>DOCUMENT_UPPER_ACTION</category>
   <filter id="easySharePermalinkFilter">
    <rule grant="false">
     <type>EasyShareFolder</type>
    </rule>
   </filter>
   <properties>
    <property name="include">/incl/permalink_box.xhtml</property>
    <property name="ajaxSupport">true</property>
   </properties>
  </action>

 </extension>
=======
  <extension point="openUrl" target="org.nuxeo.ecm.platform.ui.web.auth.service.PluggableAuthenticationService">
    <openUrl name="EasyShare">
      <grantPattern>/nuxeo/site/easyshare/.*</grantPattern>
    </openUrl>
    <openUrl name="EasyShareSkins">
      <grantPattern>/nuxeo/site/skin/easyshare/.*</grantPattern>
    </openUrl>
    <openUrl name="EasyShareCss">
      <grantPattern>/nuxeo/site/skin/easyshare/css/.*</grantPattern>
    </openUrl>
    <openUrl name="EasyShareImages">
      <grantPattern>/nuxeo/site/skin/easyshare/image/.*</grantPattern>
    </openUrl>
  </extension>

  <extension target="org.nuxeo.ecm.platform.actions.ActionService" point="actions">
    <action id="showEasyShareURL" label="Public URL" icon="/icons/contextual_menu/share.png" order="20" type="fancybox">
      <filter id="easyShareFolderFilter">
        <rule grant="true">
          <type>EasyShareFolder</type>
        </rule>
      </filter>
      <properties>
        <property name="include">/incl/easyshare_url_box.xhtml</property>
        <property name="ajaxSupport">true</property>
      </properties>
    </action>
  </extension>

  <extension target="org.nuxeo.ecm.platform.query.api.PageProviderService" point="providers">
    <coreQueryPageProvider name="EASYSHARE_FOLDER_CONTENT_PP">
      <pattern>
      <!-- Note: we want proxies.
       Parameter is the EasyFolder id -->
        SELECT * FROM Document WHERE ecm:parentId = ? AND ecm:isVersion = 0 AND
        ecm:isCheckedInVersion = 0 AND ecm:mixinType != 'HiddenInNavigation'
        AND ecm:currentLifeCycleState != 'deleted'
      </pattern>
      <sort column="dc:title" ascending="true" />
      <pageSize>0</pageSize>
      <maxPageSize>0</maxPageSize>
    </coreQueryPageProvider>

  </extension>

  <extension point="sanitizer" target="org.nuxeo.ecm.platform.htmlsanitizer.HtmlSanitizerService">
    <sanitizer name="easyshare">
      <field>easysharefolder:shareComment</field>
    </sanitizer>
  </extension>

>>>>>>> de79a18d
</component><|MERGE_RESOLUTION|>--- conflicted
+++ resolved
@@ -1,6 +1,6 @@
 <?xml version="1.0"?>
 <component name="org.nuxeo.easyshare.auth.contrib">
-<<<<<<< HEAD
+
  <extension point="openUrl"
   target="org.nuxeo.ecm.platform.ui.web.auth.service.PluggableAuthenticationService">
   <openUrl name="EasyShare">
@@ -49,35 +49,6 @@
   </action>
 
  </extension>
-=======
-  <extension point="openUrl" target="org.nuxeo.ecm.platform.ui.web.auth.service.PluggableAuthenticationService">
-    <openUrl name="EasyShare">
-      <grantPattern>/nuxeo/site/easyshare/.*</grantPattern>
-    </openUrl>
-    <openUrl name="EasyShareSkins">
-      <grantPattern>/nuxeo/site/skin/easyshare/.*</grantPattern>
-    </openUrl>
-    <openUrl name="EasyShareCss">
-      <grantPattern>/nuxeo/site/skin/easyshare/css/.*</grantPattern>
-    </openUrl>
-    <openUrl name="EasyShareImages">
-      <grantPattern>/nuxeo/site/skin/easyshare/image/.*</grantPattern>
-    </openUrl>
-  </extension>
-
-  <extension target="org.nuxeo.ecm.platform.actions.ActionService" point="actions">
-    <action id="showEasyShareURL" label="Public URL" icon="/icons/contextual_menu/share.png" order="20" type="fancybox">
-      <filter id="easyShareFolderFilter">
-        <rule grant="true">
-          <type>EasyShareFolder</type>
-        </rule>
-      </filter>
-      <properties>
-        <property name="include">/incl/easyshare_url_box.xhtml</property>
-        <property name="ajaxSupport">true</property>
-      </properties>
-    </action>
-  </extension>
 
   <extension target="org.nuxeo.ecm.platform.query.api.PageProviderService" point="providers">
     <coreQueryPageProvider name="EASYSHARE_FOLDER_CONTENT_PP">
@@ -101,5 +72,4 @@
     </sanitizer>
   </extension>
 
->>>>>>> de79a18d
 </component>