<project xmlns="http://maven.apache.org/POM/4.0.0" xmlns:xsi="http://www.w3.org/2001/XMLSchema-instance" xsi:schemaLocation="http://maven.apache.org/POM/4.0.0 http://maven.apache.org/maven-v4_0_0.xsd">
  <modelVersion>4.0.0</modelVersion>

  <parent>
    <groupId>org.nuxeo.ecm.platform</groupId>
    <artifactId>nuxeo-platform-parent</artifactId>
    <version>5.2-SNAPSHOT</version>
  </parent>

  <artifactId>nuxeo-platform-audit-io</artifactId>
  <name>Nuxeo Platform Audit IO Fragment</name>
  <description />

  <dependencies>
    <dependency>
      <groupId>org.nuxeo.ecm.core</groupId>
      <artifactId>nuxeo-core-api</artifactId>
    </dependency>
    <dependency>
      <groupId>org.nuxeo.ecm.core</groupId>
      <artifactId>nuxeo-core-io</artifactId>
    </dependency>
    <dependency>
      <groupId>org.nuxeo.ecm.platform</groupId>
      <artifactId>nuxeo-platform-audit-api</artifactId>
    </dependency>
    <dependency>
      <groupId>org.nuxeo.ecm.platform</groupId>
      <artifactId>nuxeo-platform-audit-core</artifactId>
    </dependency>
    <dependency>
      <groupId>org.nuxeo.ecm.platform</groupId>
      <artifactId>nuxeo-platform-audit-facade</artifactId>
      <type>ejb</type>
    </dependency>
    <dependency>
      <groupId>org.nuxeo.ecm.platform</groupId>
      <artifactId>nuxeo-platform-io-api</artifactId>
    </dependency>
    <dependency>
      <groupId>org.nuxeo.ecm.platform</groupId>
      <artifactId>nuxeo-platform-events-api</artifactId>
    </dependency>

    <dependency>
<<<<<<< HEAD
      <groupId>javax.persistence</groupId>
      <artifactId>persistence</artifactId>
    </dependency>

    <dependency>
=======
>>>>>>> 70df4c0f
      <groupId>dom4j</groupId>
      <artifactId>dom4j</artifactId>
    </dependency>
    <dependency>
      <groupId>javax.persistence</groupId>
      <artifactId>persistence</artifactId>
    </dependency>
  </dependencies>

</project><|MERGE_RESOLUTION|>--- conflicted
+++ resolved
@@ -43,14 +43,6 @@
     </dependency>
 
     <dependency>
-<<<<<<< HEAD
-      <groupId>javax.persistence</groupId>
-      <artifactId>persistence</artifactId>
-    </dependency>
-
-    <dependency>
-=======
->>>>>>> 70df4c0f
       <groupId>dom4j</groupId>
       <artifactId>dom4j</artifactId>
     </dependency>
