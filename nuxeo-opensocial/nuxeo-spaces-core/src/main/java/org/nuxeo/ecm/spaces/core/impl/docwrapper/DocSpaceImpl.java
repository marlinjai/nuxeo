/*
 * (C) Copyright 2006-2009 Nuxeo SA (http://nuxeo.com/) and contributors.
 *
 * All rights reserved. This program and the accompanying materials
 * are made available under the terms of the GNU Lesser General Public License
 * (LGPL) version 2.1 which accompanies this distribution, and is available at
 * http://www.gnu.org/licenses/lgpl.html
 *
 * This library is distributed in the hope that it will be useful,
 * but WITHOUT ANY WARRANTY; without even the implied warranty of
 * MERCHANTABILITY or FITNESS FOR A PARTICULAR PURPOSE. See the GNU
 * Lesser General Public License for more details.
 *
 * Contributors:
 *     Leroy Merlin (http://www.leroymerlin.fr/) - initial implementation
 */

package org.nuxeo.ecm.spaces.core.impl.docwrapper;

import java.io.Serializable;
import java.net.URL;
import java.util.ArrayList;
import java.util.Calendar;
import java.util.List;

import org.apache.commons.logging.Log;
import org.apache.commons.logging.LogFactory;
import org.nuxeo.ecm.core.api.ClientException;
import org.nuxeo.ecm.core.api.CoreSession;
import org.nuxeo.ecm.core.api.DocumentModel;
import org.nuxeo.ecm.core.api.DocumentModelList;
import org.nuxeo.ecm.core.api.DocumentRef;
import org.nuxeo.ecm.core.api.IdRef;
import org.nuxeo.ecm.core.api.model.PropertyException;
import org.nuxeo.ecm.spaces.api.Gadget;
import org.nuxeo.ecm.spaces.api.Space;
import org.nuxeo.ecm.spaces.api.SpaceManager;
import org.nuxeo.ecm.spaces.api.SpaceProvider;
import org.nuxeo.ecm.spaces.api.exceptions.SpaceException;
import org.nuxeo.ecm.spaces.api.exceptions.SpaceNotFoundException;
import org.nuxeo.opensocial.gadgets.service.api.GadgetService;
import org.nuxeo.runtime.api.Framework;

public class DocSpaceImpl implements Space {

  protected final DocumentModel doc;
  private boolean readOnly = false;

  public static final String TYPE = "Space";
  protected static final String SPACE_THEME = "space:theme";
  protected static final String SPACE_LAYOUT = "space:layout";
  protected static final String SPACE_CATEGORY = "space:categoryId";
  protected static final String SPACE_VERSIONNABLE = "space:versionnable";
  protected static final String PUBLICATION_DATE = "dc:valid";

  private static final Log LOGGER = LogFactory.getLog(DocSpaceImpl.class);

  protected DocSpaceImpl(DocumentModel doc) {
    this.doc = doc;
  }


  public String getLayout() throws ClientException {
    return (String) doc.getPropertyValue(SPACE_LAYOUT);

  }

  public String getCategory() throws ClientException {
    return (String) doc.getPropertyValue(SPACE_CATEGORY);
  }

  public boolean isEqualTo(Space space) {
    return space.getId() != null && space.getId()
        .equals(getId());
  }

  public String getTheme() throws  ClientException {
    return (String) doc.getPropertyValue(SPACE_THEME);
  }

  protected boolean getBooleanProperty(String xpath) {
    try {
      Serializable value = doc.getPropertyValue(xpath);
      if (value == null) {
        return false;
      } else {
        return (Boolean) value;
      }
    } catch (ClientException e) {
      return false;
    }
  }

  public String getDescription() {
    try {
      return (String) doc.getPropertyValue("dc:description");
    } catch (ClientException e) {
      return "";
    }
  }

  public List<Gadget> getGadgets() throws ClientException {
    List<Gadget> result = new ArrayList<Gadget>();
    CoreSession session = doc.getCoreSession();
    DocumentModelList gadgets = session.getChildren(doc.getRef(),
        DocGadgetImpl.TYPE);
    for (DocumentModel gadget : gadgets) {
      Gadget item = gadget.getAdapter(Gadget.class);
      if (item != null) {
        result.add(item);
      } else {
        LOGGER.warn("Unable to find gadget adapter for doc : " + gadget.getId());
      }
    }
    return result;
  }

  public Gadget getGadget(String gadgetName) throws ClientException {
    DocumentModelList gadgets = doc.getCoreSession()
        .getChildren(doc.getRef(), DocGadgetImpl.TYPE);
    for (DocumentModel doc : gadgets) {
      Gadget g = doc.getAdapter(Gadget.class);
      if (g != null && g.getName()
          .equals(gadgetName)) {
        return g;
      }
    }
    return null;
  }

  public String getId() {
    return doc.getId();
  }

  public String getName() {
    return doc.getName();
  }

  public String getOwner() throws ClientException {
    return (String) doc.getPropertyValue("dc:creator");
  }

  public String getTitle() throws ClientException {

    return doc.getTitle();

  }

  private CoreSession session() {
    return doc.getCoreSession();
  }

  public String getViewer() {
    return session().getPrincipal()
        .getName();
  }

  public boolean hasPermission(String permissionName) throws ClientException {
    return session().hasPermission(doc.getRef(), permissionName);
  }

  public boolean isReadOnly() throws ClientException {
    return readOnly;
  }

  public void setLayout(String name) throws ClientException {
    doc.setPropertyValue(SPACE_LAYOUT, name);
  }

  public void save(Gadget gadget) throws ClientException {
    DocumentModel docGadget = null;

    DocumentRef gadgetRef = new IdRef(gadget.getId());
    if (session().exists(gadgetRef)) {
      docGadget = session().getDocument(gadgetRef);
      Gadget sessionGadget = docGadget.getAdapter(Gadget.class);
      sessionGadget.copyFrom(gadget);
    }

    if (docGadget != null) {
      session().saveDocument(docGadget);
      session().save();
    } else {
      throw new ClientException(
          "Unable to save gadget: did not find the gadget in DB");
    }

  }

  public Gadget createGadget(String gadgetName) throws ClientException {
    CoreSession session = session();
    DocumentModel doc = session.createDocumentModel(this.doc.getPathAsString(),
        gadgetName, DocGadgetImpl.TYPE);
    doc = session.createDocument(doc);
    Gadget gadget = doc.getAdapter(Gadget.class);

    // Sets the gadget Url
    try {
      GadgetService service = Framework.getService(GadgetService.class);
      URL def = service.getGadgetDefinition(gadgetName);
      gadget.setDefinitionUrl(new URL(def.toString()));
      gadget.setName(gadgetName);
    } catch (Exception e) {
      LOGGER.error("Unable to find gadget URL for " + gadgetName + " (ID:"
          + doc.getId() + ")");
    }

    session.saveDocument(doc);
    session.save();
    return gadget;

  }

  public Gadget createGadget(URL gadgetDefUrl) throws ClientException {
    CoreSession session = session();
    DocumentModel doc = session.createDocumentModel(this.doc.getPathAsString(),
        "url", DocGadgetImpl.TYPE);
    doc = session.createDocument(doc);

    doc.setPropertyValue("gadget:url", gadgetDefUrl.toString());

    session.saveDocument(doc);
    session.save();
    return doc.getAdapter(Gadget.class);
  }

  public DocumentModel getDocument() {
    return doc;
  }

  public static DocSpaceImpl createFromSpace(Space o, String path,
      CoreSession session) throws ClientException {

    DocumentModel doc = session.createDocumentModel(path, o.getName(), TYPE);
    // TODO: fill the doc with space properties

    return new DocSpaceImpl(doc);

  }

  public void remove(Gadget gadget) throws ClientException {
    CoreSession session = doc.getCoreSession();
    DocumentRef ref = new IdRef(gadget.getId());
    DocumentModel gadgetDoc = session.getDocument(ref);

    if (gadgetDoc != null && gadgetDoc.getParentRef()
        .equals(doc.getRef())) {
      session.removeDocument(ref);
    }
  }

  public void save() throws ClientException {
    doc.getCoreSession()
        .saveDocument(doc);
    doc.getCoreSession()
        .save();

  }

  public Space copyFrom(Space space) throws ClientException {
    setLayout(space.getLayout());
    setTheme(space.getTheme());
    setDescription(space.getDescription());
    setTitle(space.getTitle());
    return this;
  }

  public void setDescription(String description) throws ClientException {
    doc.setPropertyValue("dc:description", description);

  }

  public void setTheme(String theme) throws ClientException {
    doc.setPropertyValue(SPACE_THEME, theme);

  }

  public void setTitle(String title) throws ClientException {
    doc.setPropertyValue("dc:title", title);

  }

  public void setCategory(String category) throws ClientException {
    doc.setPropertyValue(SPACE_CATEGORY, category);

  }

  public Calendar getPublicationDate() throws ClientException {
    return (Calendar) doc.getPropertyValue("dc:valid");
  }

  public void setPublicationDate(Calendar datePublication)
      throws ClientException {
    doc.setPropertyValue("dc:valid", datePublication);
  }

  public int compareTo(Space o) {
    try {
      Calendar dte1 = getPublicationDate();
      Calendar dte2 = o.getPublicationDate();
      return dte1.compareTo(dte2);
    } catch (ClientException e) {
      return 0;
    }
  }

  public void remove() throws ClientException {
    CoreSession session = doc.getCoreSession();
    session.removeDocument(doc.getRef());
    session.save();
  }

<<<<<<< HEAD
public String getProviderName() throws ClientException {
    SpaceManager sm;
    try {
        sm = Framework.getService(SpaceManager.class);
    } catch (Exception e) {
        throw new SpaceException("Unable to get Space Manager",e);
    }
    List<SpaceProvider> providers = sm.getSpacesProviders();
    for(SpaceProvider provider : providers) {
    	try {
			if (provider.getSpace(this.getName(), this.session()) != null) {
				return sm.getProviderName(provider);
			}
		} catch (SpaceNotFoundException e) {
//			LOGGER.warn("space " + getName() + " not found in " + provider);
		}
    }
	return null;
}
=======
  public String getProviderName() throws ClientException {
	  SpaceManager sm;
	  try {
		  sm = Framework.getService(SpaceManager.class);
	  } catch (Exception e) {
		  throw new SpaceException("Unable to get Space Manager",e);
	  }
	  List<SpaceProvider> providers = sm.getSpacesProviders();
	  for(SpaceProvider provider : providers) {
		  try {
			  if (provider.getSpace(this.getName(), this.session()) != null) {
				  return sm.getProviderName(provider);
			  }
		  } catch (SpaceNotFoundException e) {
			  LOGGER.warn("space " + getName() + " not found in " + provider);
		  }
	  }
	  return null;
  }
>>>>>>> d82011f9

}<|MERGE_RESOLUTION|>--- conflicted
+++ resolved
@@ -310,27 +310,6 @@
     session.save();
   }
 
-<<<<<<< HEAD
-public String getProviderName() throws ClientException {
-    SpaceManager sm;
-    try {
-        sm = Framework.getService(SpaceManager.class);
-    } catch (Exception e) {
-        throw new SpaceException("Unable to get Space Manager",e);
-    }
-    List<SpaceProvider> providers = sm.getSpacesProviders();
-    for(SpaceProvider provider : providers) {
-    	try {
-			if (provider.getSpace(this.getName(), this.session()) != null) {
-				return sm.getProviderName(provider);
-			}
-		} catch (SpaceNotFoundException e) {
-//			LOGGER.warn("space " + getName() + " not found in " + provider);
-		}
-    }
-	return null;
-}
-=======
   public String getProviderName() throws ClientException {
 	  SpaceManager sm;
 	  try {
@@ -345,11 +324,10 @@
 				  return sm.getProviderName(provider);
 			  }
 		  } catch (SpaceNotFoundException e) {
-			  LOGGER.warn("space " + getName() + " not found in " + provider);
+//			LOGGER.warn("space " + getName() + " not found in " + provider);
 		  }
 	  }
 	  return null;
   }
->>>>>>> d82011f9
 
 }