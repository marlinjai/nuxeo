<project xmlns="http://maven.apache.org/POM/4.0.0" xmlns:xsi="http://www.w3.org/2001/XMLSchema-instance"
  xsi:schemaLocation="http://maven.apache.org/POM/4.0.0 http://maven.apache.org/maven-v4_0_0.xsd">
  <modelVersion>4.0.0</modelVersion>

  <parent>
    <groupId>org.nuxeo.ecm.distribution</groupId>
    <artifactId>nuxeo-distribution</artifactId>
<<<<<<< HEAD
    <version>5.3.1</version>
=======
    <version>5.3.2-SNAPSHOT</version>
>>>>>>> e9ae0c27
    <relativePath>../../pom.xml</relativePath>
  </parent>

  <groupId>org.nuxeo.ecm.platform</groupId>
  <artifactId>jboss-patch</artifactId>
  <version>4.2.3.GA-SNAPSHOT</version>
  <packaging>pom</packaging>
  <name>Nuxeo Platform: JBoss patch</name>
  <description>Nuxeo Platform: JBoss patch.</description>

  <properties>
    <security.dirname>security.sar/META-INF</security.dirname>
    <tomcat.dirname>jboss-web.deployer</tomcat.dirname>
    <jboss.server>${jboss.dir}/server/default</jboss.server>
    <jboss.lib>${jboss.server}/lib</jboss.lib>
    <jboss.conf>${jboss.server}/conf</jboss.conf>
    <jboss.deploy>${jboss.server}/deploy</jboss.deploy>
  </properties>

  <profiles>
    <profile>
      <id>jrmp</id>
      <activation>
        <activeByDefault>true</activeByDefault>
      </activation>
    </profile>
    <profile>
      <id>http</id>
      <build>
        <plugins>
          <plugin>
            <groupId>org.codehaus.mojo</groupId>
            <artifactId>xml-maven-plugin</artifactId>
            <executions>
              <execution>
                <id>patch-jboss-http-config</id>
                <phase>generate-resources</phase>
                <goals>
                  <goal>transform</goal>
                </goals>
                <configuration>
                  <transformationSets>
                    <transformationSet>
                      <dir>${jboss.server}</dir>
                      <includes>
                        <include>conf/jboss-service.xml</include>
                        <include>deploy/jmx-invoker-service.xml</include>
                        <include>deploy/ear-deployer.xml</include>
                        <include>
                          deploy/http-invoker.sar/META-INF/jboss-service.xml
                        </include>
                        <include>
                          deploy/management/console-mgr.sar/META-INF/jboss-service.xml
                        </include>
                        <include>
                          deploy/ejb3.deployer/META-INF/jboss-service.xml
                        </include>
                        <include>deploy/jms/uil2-service.xml</include>
                        <include>
                          deploy/jms/jbossmq-httpil.sar/META-INF/jboss-service.xml
                        </include>
                      </includes>
                      <stylesheet>src/main/xsl/jboss-service.xsl</stylesheet>
                      <parameters>
                        <parameter>
                          <name>locator</name>
                          <value>servlet</value>
                        </parameter>
                        <parameter>
                          <name>protocol</name>
                          <value>${nuxeo.jboss.jmx.protocol}</value>
                        </parameter>
                        <parameter>
                          <name>hostname</name>
                          <value>${nuxeo.jboss.jmx.http.hostname}</value>
                        </parameter>
                        <parameter>
                          <name>port</name>
                          <value>${nuxeo.jboss.jmx.http.port}</value>
                        </parameter>
                      </parameters>
                    </transformationSet>
                    <transformationSet>
                      <dir>${jboss.server}</dir>
                      <includes>
                        <include>conf/standardjboss.xml</include>
                      </includes>
                      <stylesheet>src/main/xsl/standardjboss.xsl</stylesheet>
                      <parameters>
                        <parameter>
                          <name>protocol</name>
                          <value>${nuxeo.jboss.jmx.protocol}</value>
                        </parameter>
                      </parameters>
                    </transformationSet>
                    <transformationSet>
                      <dir>${jboss.server}</dir>
                      <includes>
                        <include>
                          deploy/http-invoker.sar/invoker.war/WEB-INF/web.xml
                        </include>
                      </includes>
                      <stylesheet>src/main/xsl/web-app.xsl</stylesheet>
                      <parameters>
                        <parameter>
                          <name>locator</name>
                          <value>servlet</value>
                        </parameter>
                        <parameter>
                          <name>protocol</name>
                          <value>${nuxeo.jboss.jmx.protocol}</value>
                        </parameter>
                        <parameter>
                          <name>hostname</name>
                          <value>${nuxeo.jboss.jmx.http.hostname}</value>
                        </parameter>
                        <parameter>
                          <name>port</name>
                          <value>${nuxeo.jboss.jmx.http.port}</value>
                        </parameter>
                      </parameters>
                    </transformationSet>
                    <transformationSet>
                      <dir>${jboss.server}</dir>
                      <includes>
                        <include>deploy/**/*-ds.xml</include>
                      </includes>
                      <stylesheet>src/main/xsl/ds.xsl</stylesheet>
                      <parameters>
                        <parameter>
                          <name>protocol</name>
                          <value>${nuxeo.jboss.jmx.protocol}</value>
                        </parameter>
                      </parameters>
                    </transformationSet>
                  </transformationSets>
                </configuration>
              </execution>
            </executions>
          </plugin>
          <plugin>
            <artifactId>maven-antrun-plugin</artifactId>
            <executions>
              <execution>
                <id>patch-properties</id>
                <phase>generate-resources</phase><!-- this phase before generate-resources -->
                <goals>
                  <goal>run</goal>
                </goals>
                <configuration>
                  <tasks>
                    <echo message="Patching nuxeo.properties..." />
                    <!--patch patchfile="src/main/nuxeo.properties.web-patch" originalfile="${jboss.deploy}/nuxeo.ear/config/nuxeo.properties"/-->
                    <concat
                      destfile="${jboss.deploy}/nuxeo.ear/config/nuxeo.properties"
                      append="true">

                      #################### HTTP Invoker Patch
                      ######################## # Uncomment these lines to
                      activate nuxeo runtime remoting over HTTP # replace
                      localhost with the name (or IP) of the http server you are
                      using to expose services # also comment the
                      nuxeo-client-jndi.* properties defined above
                      nuxeo-client-jndi.java.naming.provider.url=http://${nuxeo.jboss.jmx.http.hostname}:${nuxeo.jboss.jmx.http.port}/invoker/JNDIFactory
                      nuxeo-client-jndi.java.naming.factory.initial=org.jboss.naming.HttpNamingContextFactory
                      org.nuxeo.runtime.server.locator=servlet://${nuxeo.jboss.jmx.http.hostname}:${nuxeo.jboss.jmx.http.port}/nuxeo/NuxeoRuntimeInvokerServlet/?datatype=nuxeo
                      ################################################################

                    </concat>
                  </tasks>
                </configuration>
              </execution>
            </executions>
          </plugin>
        </plugins>
      </build>
    </profile>
  </profiles>


  <build>
    <plugins>
      <plugin>
        <groupId>org.codehaus.mojo</groupId>
        <artifactId>xml-maven-plugin</artifactId>
        <executions>
          <execution>
            <id>patch-jboss-config</id>
            <phase>generate-resources</phase>
            <goals>
              <goal>transform</goal>
            </goals>
            <configuration>
              <transformationSets>
                <transformationSet>
                  <dir>${jboss.server}</dir>
                  <includes>
                    <include>conf/jboss-log4j.xml</include>
                  </includes>
                  <stylesheet>src/main/xsl/log4j.xsl</stylesheet>
                </transformationSet>
                <transformationSet>
                  <dir>${jboss.server}</dir>
                  <includes>
                    <include>conf/jbossjta-properties.xml</include>
                  </includes>
                  <stylesheet>src/main/xsl/jbossjta-properties.xsl</stylesheet>
                </transformationSet>
                <!-- warning : this requires web access to validate DTD ... -->
                <!-- transformationSet>
                   <validating>false</validating>
                   <dir>${jboss.server}</dir>
                   <includes>
                      <include>deploy/jboss-web.deployer/ROOT.war/WEB-INF/web.xml</include>
                   </includes>
                   <stylesheet>src/main/xsl/root-web.xsl</stylesheet>
                 </transformationSet -->               
              </transformationSets>
            </configuration>
          </execution>
        </executions>
      </plugin>
      <plugin>
        <artifactId>maven-antrun-plugin</artifactId>
        <executions>
          <execution>
            <id>prepare-transform</id>
            <phase>generate-sources</phase><!-- this phase before generate-resources -->
            <goals>
              <goal>run</goal>
            </goals>
            <configuration>
              <tasks>
                <echo message="Preparing log4j patching..." />
                <!-- this dtd is needed for the transform to read the file correctly -->
                <copy file="src/main/dtd/log4j.dtd" todir="${jboss.conf}"
                  overwrite="true" />
                <echo message="Patching main deployer ..." />  
                <copy file="src/main/xml/org.jboss.deployment.MainDeployer-xmbean.xml" 
                  todir="${jboss.conf}/xmdesc"
                  overwrite="true" />                  
              </tasks>
            </configuration>
          </execution>
          <execution>
            <id>patch-jboss-config</id>
            <phase>process-resources</phase>
            <configuration>
              <tasks>
                <echo message="Patching XML resources..." />
                <copy todir="${jboss.server}" overwrite="true"
                  failonerror="false">
                  <fileset
                    dir="${project.build.directory}/generated-resources/xml/xslt" />
                </copy>
              </tasks>
            </configuration>
            <goals>
              <goal>run</goal>
            </goals>
          </execution>
          <execution>
            <id>jbossws-remove</id>
            <phase>generate-sources</phase>
            <goals>
              <goal>run</goal>
            </goals>
            <configuration>
              <tasks>
                <echo message="Deleting Jboss WS stack..." />
                <delete dir="${jboss.deploy}/jbossws.sar" />
                <delete file="${jboss.lib}/jboss-jaxws-ext.jar" />
                <delete file="${jboss.lib}/jboss-jaxws.jar" />
                <delete file="${jboss.lib}/jboss-saaj.jar" />
                <delete file="${jboss.lib}/jbossws-framework.jar" />
                <delete file="${jboss.lib}/jbossws-jboss42.jar" />
              </tasks>
            </configuration>
          </execution>
          <execution>
            <id>patch-hibernate3</id>
            <phase>generate-sources</phase>
            <goals>
              <goal>run</goal>
            </goals>
            <configuration>
              <tasks>
                <echo message="Removing hibernate3 ..."/>
                <delete file="${jboss.lib}/hibernate3.jar" />
                <delete file="${jboss.lib}/hibernate3-3.2.1.ga-NXP-3881.jar" />
                <delete file="${jboss.lib}/hibernate3-3.2.4.SP1_CP01-brew_NXP-3881.jar" />
              </tasks>
            </configuration>
          </execution>
          <execution>
            <id>patch-ear-deployer</id>
            <phase>process-resources</phase>
            <configuration>
              <tasks>
                <echo message="Patching EAR deployer..." />
                <copy file="${basedir}/src/main/xml/ear-deployer.xml"
                  todir="${jboss.deploy}" overwrite="true" />
              </tasks>
            </configuration>
            <goals>
              <goal>run</goal>
            </goals>
          </execution>
          <execution>
            <id>patch-launcher</id>
            <phase>process-resources</phase>
            <configuration>
              <tasks>
                <echo message="Updating JBoss launcher..." />
                <concat destfile="${jboss.dir}/bin/run.conf" append="true"
                  fixlastline="true">
                  <fileset file="java_opt" />
                </concat>
              </tasks>
            </configuration>
            <goals>
              <goal>run</goal>
            </goals>
          </execution>
          <execution>
            <id>patch-interceptors</id>
            <phase>process-resources</phase>
            <configuration>
              <tasks>
                <echo
                  message="Patch ejb3-interceptors-aop.xml replacing SessionSynchronizationInterceptor with NXSessionSynchronizationInterceptor..." />
                <replace file="${jboss.deploy}/ejb3-interceptors-aop.xml"
                  token="org.jboss.ejb3.stateful.SessionSynchronizationInterceptor"
                  value="org.nuxeo.jboss.interceptors.NXSessionSynchronizationInterceptor" />
              </tasks>
            </configuration>
            <goals>
              <goal>run</goal>
            </goals>
          </execution>
        </executions>
      </plugin>

      <plugin>
        <groupId>org.apache.maven.plugins</groupId>
        <artifactId>maven-dependency-plugin</artifactId>
        <executions>
          <execution>
            <id>patch-jboss-libraries</id>
            <phase>process-resources</phase>
            <goals>
              <goal>copy</goal>
            </goals>
            <configuration>
              <artifactItems>
                <!-- Required by rich faces -->
                <artifactItem>
                  <groupId>commons-digester</groupId>
                  <artifactId>commons-digester</artifactId>
                </artifactItem>
                <!-- Required by rich faces -->
                <artifactItem>
                  <groupId>commons-beanutils</groupId>
                  <artifactId>commons-beanutils</artifactId>
                </artifactItem>
                <!-- Required by tomahawk -->
                <artifactItem>
                  <groupId>commons-el</groupId>
                  <artifactId>commons-el</artifactId>
                </artifactItem>
                <!-- jaxen is needed by dom4j 1.6.1 when using XPath -->
                <artifactItem>
                  <groupId>jaxen</groupId>
                  <artifactId>jaxen</artifactId>
                  <version>1.1-beta-6</version>
                </artifactItem>
                <artifactItem>
                  <groupId>metro.webservices</groupId>
                  <artifactId>webservices-api</artifactId>
                </artifactItem>
                <artifactItem>
                  <groupId>metro.webservices</groupId>
                  <artifactId>webservices-rt</artifactId>
                </artifactItem>
                <artifactItem>
                  <groupId>metro.webservices</groupId>
                  <artifactId>webservices-tools</artifactId>
                </artifactItem>
                <artifactItem>
                  <groupId>org.hibernate</groupId>
                  <artifactId>hibernate</artifactId>
                  <version>3.2.4.SP1_CP01-brew_NXP-3881-NXP-4604</version>
                </artifactItem>
              </artifactItems>
              <outputDirectory>${jboss.lib}</outputDirectory>
            </configuration>
          </execution>
          <execution>
            <id>patch-jboss-interceptors</id>
            <phase>process-resources</phase>
            <goals>
              <goal>copy</goal>
            </goals>
            <configuration>
              <artifactItems>
                <artifactItem>
                  <groupId>org.nuxeo</groupId>
                  <artifactId>nuxeo-jboss-interceptors</artifactId>
                  <version>4.2.3.GA.2</version>
                </artifactItem>
              </artifactItems>
              <outputDirectory>${jboss.deploy}</outputDirectory>
            </configuration>
          </execution>
        </executions>
      </plugin>
    </plugins>
  </build>
</project><|MERGE_RESOLUTION|>--- conflicted
+++ resolved
@@ -5,11 +5,7 @@
   <parent>
     <groupId>org.nuxeo.ecm.distribution</groupId>
     <artifactId>nuxeo-distribution</artifactId>
-<<<<<<< HEAD
-    <version>5.3.1</version>
-=======
     <version>5.3.2-SNAPSHOT</version>
->>>>>>> e9ae0c27
     <relativePath>../../pom.xml</relativePath>
   </parent>
 
