/*
 * (C) Copyright 2007-2010 Nuxeo SA (http://nuxeo.com/) and contributors.
 *
 * All rights reserved. This program and the accompanying materials
 * are made available under the terms of the GNU Lesser General Public License
 * (LGPL) version 2.1 which accompanies this distribution, and is available at
 * http://www.gnu.org/licenses/lgpl.html
 *
 * This library is distributed in the hope that it will be useful,
 * but WITHOUT ANY WARRANTY; without even the implied warranty of
 * MERCHANTABILITY or FITNESS FOR A PARTICULAR PURPOSE. See the GNU
 * Lesser General Public License for more details.
 *
 * Contributors:
 *     Florent Guillaume
 */

package org.nuxeo.ecm.core.storage.sql;

import java.io.Serializable;

import javax.transaction.xa.XAResource;

import org.nuxeo.ecm.core.api.IterableQueryResult;
import org.nuxeo.ecm.core.query.QueryFilter;
import org.nuxeo.ecm.core.storage.PartialList;
import org.nuxeo.ecm.core.storage.StorageException;
import org.nuxeo.ecm.core.storage.sql.Session.PathResolver;

/**
 * A {@link Mapper} maps {@link Row}s to and from the database.
 */
public interface Mapper extends RowMapper, XAResource {

    /**
     * Returns a unique mapper id.
     * <p>
     * This is used in remote stateless mode to be able to identify to which
     * mapper an incoming connection is targeted.
     *
     * @return the unique mapper id
     */
    String getMapperId();

    void close();

    // TODO
    int getTableSize(String tableName);

    /**
     * Creates the necessary structures in the database.
     */
    // TODO
    void createDatabase() throws StorageException;

    /*
     * ========== Methods returning non-Rows ==========
     */

    /*
     * ----- Root -----
     */

    /**
     * Gets the root id for a given repository, if registered.
     *
     * @param repositoryId the repository id, usually 0
     * @return the root id, or null if not found
     */
    Serializable getRootId(Serializable repositoryId) throws StorageException;

    /**
     * Records the newly generated root id for a given repository.
     *
     * @param repositoryId the repository id, usually 0
     * @param id the root id
     */
    void setRootId(Serializable repositoryId, Serializable id)
            throws StorageException;

    /*
     * ----- Version/Proxy -----
     */

    /**
     * Gets the id of a version given a versionableId and a label.
     *
     * @param versionableId the versionable id
     * @param label the label
     * @return the id of the version, or {@code null} if not found
     */
    Serializable getVersionIdByLabel(Serializable versionableId, String label)
            throws StorageException;

    /**
     * Gets the id of the last version given a versionable id.
     *
     * @param versionableId the versionable id
     * @return the id of the last version, or {@code null} if not found
     */
    Serializable getLastVersionId(Serializable versionableId)
            throws StorageException;

    /*
     * ----- Query -----
     */

    /**
     * Makes a NXQL query to the database.
     *
     * @param query the query
     * @param queryFilter the query filter
     * @param countTotal if {@code true}, count the total size without
     *            limit/offset
     * @return the list of matching document ids
     */
    PartialList<Serializable> query(String query, QueryFilter queryFilter,
            boolean countTotal) throws StorageException;

    /**
     * Makes a query to the database and returns an iterable (which must be
     * closed when done).
     *
     * @param query the query
     * @param queryType the query type
     * @param queryFilter the query filter
     * @param params optional query-type-dependent parameters
     * @return an iterable, which <b>must</b> be closed when done
     */
    // queryFilter used for principals and permissions
<<<<<<< HEAD
    IterableQueryResult queryAndFetch(String query, String queryType,
            QueryFilter queryFilter, Session session, Object... params)
            throws StorageException;
=======
    public IterableQueryResult queryAndFetch(String query, String queryType,
            QueryFilter queryFilter, Object... params) throws StorageException;
>>>>>>> 08d85e6e

    /*
     * ----- ACLs -----
     */

    void updateReadAcls() throws StorageException;

    void rebuildReadAcls() throws StorageException;

    /*
     * ----- Clustering -----
     */

    /**
     * Informs the cluster that this node exists.
     */
    void createClusterNode() throws StorageException;

    /**
     * Removes this node from the cluster.
     */
    void removeClusterNode() throws StorageException;

    /**
     * Inserts the invalidation rows for the other cluster nodes.
     */
    void insertClusterInvalidations(Invalidations invalidations)
            throws StorageException;

    /**
     * Gets the invalidations from other cluster nodes.
     */
    Invalidations getClusterInvalidations() throws StorageException;

}<|MERGE_RESOLUTION|>--- conflicted
+++ resolved
@@ -128,14 +128,8 @@
      * @return an iterable, which <b>must</b> be closed when done
      */
     // queryFilter used for principals and permissions
-<<<<<<< HEAD
-    IterableQueryResult queryAndFetch(String query, String queryType,
-            QueryFilter queryFilter, Session session, Object... params)
-            throws StorageException;
-=======
     public IterableQueryResult queryAndFetch(String query, String queryType,
             QueryFilter queryFilter, Object... params) throws StorageException;
->>>>>>> 08d85e6e
 
     /*
      * ----- ACLs -----
