--- conflicted
+++ resolved
@@ -25,7 +25,6 @@
 import org.nuxeo.ecm.core.storage.sql.RepositoryBackend;
 import org.nuxeo.ecm.core.storage.sql.RepositoryImpl;
 import org.nuxeo.ecm.core.storage.sql.Session.PathResolver;
-import org.nuxeo.ecm.core.storage.sql.management.MonitoringMapper;
 
 /**
  * Network client backend for a repository.
@@ -51,11 +50,7 @@
     public Mapper getMapper(Model model, PathResolver pathResolver)
             throws StorageException {
         try {
-<<<<<<< HEAD
             return MapperClient.getMapper(repository);
-=======
-            return MonitoringMapper.newProxy(NetMapper.getMapper(repository, httpClient));
->>>>>>> 0e6ec1cb
         } catch (StorageException e) {
             String url = MapperClient.getUrl(repository.getRepositoryDescriptor());
             log.error("Failed to connect to server: " + url, e);
