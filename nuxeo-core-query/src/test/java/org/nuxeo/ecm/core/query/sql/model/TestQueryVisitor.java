/*
 * (C) Copyright 2008 Nuxeo SAS (http://nuxeo.com/) and contributors.
 *
 * All rights reserved. This program and the accompanying materials
 * are made available under the terms of the GNU Lesser General Public License
 * (LGPL) version 2.1 which accompanies this distribution, and is available at
 * http://www.gnu.org/licenses/lgpl.html
 *
 * This library is distributed in the hope that it will be useful,
 * but WITHOUT ANY WARRANTY; without even the implied warranty of
 * MERCHANTABILITY or FITNESS FOR A PARTICULAR PURPOSE. See the GNU
 * Lesser General Public License for more details.
 *
 * Contributors:
 *     Florent Guillaume
 */

package org.nuxeo.ecm.core.query.sql.model;

import java.util.Iterator;
<<<<<<< HEAD
import java.util.regex.Matcher;
import java.util.regex.Pattern;
=======
import java.util.LinkedList;
import java.util.List;
>>>>>>> 6ccc8df2

import org.nuxeo.ecm.core.query.sql.SQLQueryParser;

import sun.misc.Regexp;

import junit.framework.TestCase;

/**
 * Simple test of the visitor using a dumb printer.
 *
 * @author Florent Guillaume
 */
public class TestQueryVisitor extends TestCase {

    private void check(String sql, String expected) {
        PrintVisitor v = new PrintVisitor();
        v.visitQuery(SQLQueryParser.parse(sql));
        assertEquals(expected, v.toString());
    }

    public void testRemoveTZSuffixes() {
    	assertEquals("000", removeTzSuffix("000+00:00')"));
    	assertEquals("000", removeTzSuffix("000Z')"));
    }
 

    public void testVisitor() throws Exception {
        String sql;
        String expected;

        sql = "select p as p from t where title=\"%test\"";
        expected = "SELECT p FROM t WHERE (title = '%test')";
        check(sql, expected);

        sql = "select p from t where foo in (1, 2)";
        expected = "SELECT p FROM t WHERE (foo IN (1, 2))";
        check(sql, expected);

        sql = "SELECT p, q AS qq, f(x) FROM t, u, v" + //
                " WHERE title = 'ab' AND des = 'cd'" + //
                // " GROUP BY x, y" + // unimpl
                // " HAVING 1+1=2" + // unimpl
                " ORDER BY x DESC,y,z  DESC" + //
                " LIMIT 8   OFFSET 43";
        expected = "SELECT p, q AS qq, f(x) FROM t, u, v" + //
                " WHERE ((title = 'ab') AND (des = 'cd'))" + //
                // " GROUP BY x, y" + //
                // " HAVING 1+1=2" + //
                " ORDER BY x DESC, y, z DESC" + //
                " LIMIT 8 OFFSET 43";
        check(sql, expected);

        sql = "select foo from docs";
        expected = "SELECT foo FROM docs";
        check(sql, expected);

        sql = "select * from d where foo <> DATE '2008-01-01'";
        expected = "SELECT * FROM d WHERE (foo <> DATE '2008-01-01')";
        check(sql, expected);

        // hack around timezone variations for this test
        sql = "select * from d where foo = TIMESTAMP '2008-08-08 12:34:56'";
        expected = "SELECT * FROM d WHERE (foo = TIMESTAMP '2008-08-08T12:34:56.000+00:00')";
        
        PrintVisitor v = new PrintVisitor();
        v.visitQuery(SQLQueryParser.parse(sql));
        String got = v.toString();
<<<<<<< HEAD
        assertEquals(removeTzSuffix(expected), removeTzSuffix(got));
    }
    
    private static final Pattern REMOVE_TZ_PATTERN = Pattern.compile("(.*)(\\+.*|Z)'\\)$");
    private String removeTzSuffix(String value) {
    	Matcher matcher = REMOVE_TZ_PATTERN.matcher(value);
    	if (matcher.matches() == false) throw new RuntimeException(REMOVE_TZ_PATTERN + " pattern does not match " + value);
    	return matcher.group(1);
=======
        got = got.substring(0, got.length() - 8); // truncate timezone
        assertEquals(expected, got);

        sql = "select foo from docs where x = 1 AND x=2 AND x = 3";
        expected = "SELECT foo FROM docs WHERE AND(x = 1, x = 2, x = 3)";
        SQLQuery query = SQLQueryParser.parse(sql);
        // AndExpression is not generated by the parser, build it by hand
        Predicate pred = query.where.predicate;
        List<Operand> operands = new LinkedList<Operand>();
        operands.add(((Expression) pred.lvalue).lvalue);
        operands.add(((Expression) pred.lvalue).rvalue);
        operands.add(pred.rvalue);
        query = new SQLQuery(query.select, query.from, new WhereClause(
                new MultiExpression(Operator.AND, operands)), query.groupBy,
                query.having, query.orderBy);
        v = new PrintVisitor();
        v.visitQuery(query);
        assertEquals(expected, v.toString());
>>>>>>> 6ccc8df2
    }

}

class PrintVisitor extends DefaultQueryVisitor {

    private static final long serialVersionUID = 1L;

    public StringBuilder buf = new StringBuilder();

    @Override
    public String toString() {
        return buf.toString();
    }

    @Override
    public void visitQuery(SQLQuery node) {
        super.visitQuery(node);
        if (node.limit != 0) {
            buf.append(" LIMIT ");
            buf.append(node.limit);
            if (node.offset != 0) {
                buf.append(" OFFSET ");
                buf.append(node.offset);
            }
        }
    }

    @Override
    public void visitSelectClause(SelectClause node) {
        buf.append("SELECT ");
        SelectList elements = node.elements;
        if (elements.isEmpty()) {
            buf.append("*");
        } else {
            for (int i = 0; i < elements.size(); i++) {
                if (i != 0) {
                    buf.append(", ");
                }
                Operand op = elements.get(i);
                String alias = elements.getKey(i);
                elements.get(i).accept(this);
                if (!alias.equals(op.toString())) {
                    buf.append(" AS ");
                    buf.append(alias);
                }
            }
        }
    }

    @Override
    public void visitFromClause(FromClause node) {
        buf.append(" FROM ");
        FromList elements = node.elements;
        for (int i = 0; i < elements.size(); i++) {
            if (i != 0) {
                buf.append(", ");
            }
            buf.append(elements.get(i));
        }
    }

    @Override
    public void visitWhereClause(WhereClause node) {
        buf.append(" WHERE ");
        super.visitWhereClause(node);
    }

    @Override
    public void visitGroupByClause(GroupByClause node) {
        String[] elements = node.elements;
        if (elements.length == 0) {
            return;
        }
        buf.append(" GROUP BY ");
        for (int i = 0; i < elements.length; i++) {
            if (i != 0) {
                buf.append(", ");
            }
            buf.append(elements[i]);
        }
    }

    @Override
    public void visitHavingClause(HavingClause node) {
        if (node.predicate != null) {
            buf.append(" HAVING ");
            super.visitHavingClause(node);
        }
    }

    @Override
    public void visitOrderByClause(OrderByClause node) {
        if (node.elements.size() == 0) {
            return;
        }
        buf.append(" ORDER BY ");
        super.visitOrderByClause(node);
    }

    @Override
    public void visitOrderByList(OrderByList node) {
        for (int i = 0; i < node.size(); i++) {
            if (i != 0) {
                buf.append(", ");
            }
            node.get(i).accept(this);
        }
    }

    @Override
    public void visitOrderByExpr(OrderByExpr node) {
        super.visitOrderByExpr(node);
        if (node.isDescending) {
            buf.append(" DESC");
        }
    }

    @Override
    public void visitExpression(Expression node) {
        buf.append('(');
        node.lvalue.accept(this);
        buf.append(' ');
        node.operator.accept(this);
        buf.append(' ');
        node.rvalue.accept(this);
        buf.append(')');
    }

    @Override
    public void visitMultiExpression(MultiExpression node) {
        node.operator.accept(this);
        buf.append('(');
        for (Iterator<Operand> it = node.values.iterator(); it.hasNext();) {
            StringBuilder bak = buf;
            buf = new StringBuilder();
            it.next().accept(this);
            if (buf.charAt(0) == '(' && buf.charAt(buf.length() - 1) == ')') {
                buf.deleteCharAt(0);
                buf.deleteCharAt(buf.length() - 1);
            }
            bak.append(buf);
            buf = bak;
            if (it.hasNext()) {
                buf.append(", ");
            }
        }
        buf.append(')');
    }

    @Override
    public void visitOperator(Operator node) {
        buf.append(node.toString());
    }

    @Override
    public void visitReference(Reference node) {
        buf.append(node.name);
    }

    @Override
    public void visitReferenceList(ReferenceList node) {
        for (int i = 0; i < node.size(); i++) {
            if (i != 0) {
                buf.append(", ");
            }
            node.get(i).accept(this);
        }
    }

    @Override
    public void visitLiteral(Literal node) {
    }

    @Override
    public void visitLiteralList(LiteralList node) {
        buf.append('(');
        for (Iterator<Literal> it = node.iterator(); it.hasNext();) {
            it.next().accept(this);
            if (it.hasNext()) {
                buf.append(", ");
            }
        }
        buf.append(')');
    }

    @Override
    public void visitDateLiteral(DateLiteral node) {
        buf.append(node.toString());
    }

    @Override
    public void visitStringLiteral(StringLiteral node) {
        buf.append(node.toString());
    }

    @Override
    public void visitDoubleLiteral(DoubleLiteral node) {
        buf.append(node.toString());
    }

    @Override
    public void visitIntegerLiteral(IntegerLiteral node) {
        buf.append(node.toString());
    }

    @Override
    public void visitFunction(Function node) {
        buf.append(node.name);
        buf.append("(");
        for (Iterator<Operand> it = node.args.iterator(); it.hasNext();) {
            it.next().accept(this);
            if (it.hasNext()) {
                buf.append(", ");
            }
        }
        buf.append(")");
    }

    @Override
    public void visitOperandList(OperandList node) {
        for (Iterator<Operand> it = node.iterator(); it.hasNext();) {
            it.next().accept(this);
            if (it.hasNext()) {
                buf.append(", ");
            }
        }
    }
}<|MERGE_RESOLUTION|>--- conflicted
+++ resolved
@@ -18,13 +18,10 @@
 package org.nuxeo.ecm.core.query.sql.model;
 
 import java.util.Iterator;
-<<<<<<< HEAD
+import java.util.LinkedList;
+import java.util.List;
 import java.util.regex.Matcher;
 import java.util.regex.Pattern;
-=======
-import java.util.LinkedList;
-import java.util.List;
->>>>>>> 6ccc8df2
 
 import org.nuxeo.ecm.core.query.sql.SQLQueryParser;
 
@@ -92,18 +89,7 @@
         PrintVisitor v = new PrintVisitor();
         v.visitQuery(SQLQueryParser.parse(sql));
         String got = v.toString();
-<<<<<<< HEAD
         assertEquals(removeTzSuffix(expected), removeTzSuffix(got));
-    }
-    
-    private static final Pattern REMOVE_TZ_PATTERN = Pattern.compile("(.*)(\\+.*|Z)'\\)$");
-    private String removeTzSuffix(String value) {
-    	Matcher matcher = REMOVE_TZ_PATTERN.matcher(value);
-    	if (matcher.matches() == false) throw new RuntimeException(REMOVE_TZ_PATTERN + " pattern does not match " + value);
-    	return matcher.group(1);
-=======
-        got = got.substring(0, got.length() - 8); // truncate timezone
-        assertEquals(expected, got);
 
         sql = "select foo from docs where x = 1 AND x=2 AND x = 3";
         expected = "SELECT foo FROM docs WHERE AND(x = 1, x = 2, x = 3)";
@@ -120,7 +106,13 @@
         v = new PrintVisitor();
         v.visitQuery(query);
         assertEquals(expected, v.toString());
->>>>>>> 6ccc8df2
+    }
+    
+    private static final Pattern REMOVE_TZ_PATTERN = Pattern.compile("(.*)(\\+.*|Z)'\\)$");
+    private String removeTzSuffix(String value) {
+    	Matcher matcher = REMOVE_TZ_PATTERN.matcher(value);
+    	if (matcher.matches() == false) throw new RuntimeException(REMOVE_TZ_PATTERN + " pattern does not match " + value);
+    	return matcher.group(1);
     }
 
 }
