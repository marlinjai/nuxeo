<assembly>

  <!-- RESOURCES -->
  <assemble>
    <outputFile>/</outputFile>
    <set>core-resources</set>
  </assemble>
  <fileSet id="core-resources">
    <directory>src/main/resources_core</directory>
    <excludes>
      <exclude>**/.svn</exclude>
    </excludes>
  </fileSet>

  <assemble>
    <outputFile>/</outputFile>
    <set>search-resources</set>
  </assemble>
  <fileSet id="search-resources">
    <directory>src/main/resources_search</directory>
    <excludes>
      <exclude>**/.svn</exclude>
    </excludes>
  </fileSet>

  <assemble>
    <outputFile>/</outputFile>
    <set>web-resources</set>
  </assemble>
  <fileSet id="web-resources">
    <directory>src/main/resources_webplatform</directory>
    <excludes>
      <exclude>**/.svn</exclude>
    </excludes>
  </fileSet>

  <assemble>
    <outputFile>/</outputFile>
    <set>common-resources</set>
  </assemble>
  <fileSet id="common-resources">
    <directory>src/main/resources_common</directory>
    <excludes>
      <exclude>**/.svn</exclude>
    </excludes>
  </fileSet>

  <!-- ARTIFACTS -->
  <assemble>
    <outputFile>/</outputFile>
    <set>root-artifacts</set>
  </assemble>
  <artifactSet id="root-artifacts">
    <import>**</import>
    <includes>
      <artifact name="nuxeo-platform-webapp" />
      <artifact name="nuxeo-platform-webapp-core" />
    </includes>
  </artifactSet>

  <assemble>
    <outputFile>system</outputFile>
    <set>system</set>
  </assemble>
  <artifactSet id="system">
    <import>**</import>
    <includeDependencies>true</includeDependencies>
    <includes>
<<<<<<< HEAD
      <artifact group="org.nuxeo.*" category="runtime" includeDependsOnCategory="false"/>
      <artifact group="org.nuxeo.*" category="jboss4" includeDependsOnCategory="false"/>
=======
      <artifact group="org.nuxeo.*" category="runtime"
        includeDependsOnCategory="false" />
>>>>>>> 6ff3d98f
      <artifact group="org.nuxeo.*" category="core" />
      <artifact group="org.nuxeo.*" category="search" />
      <artifact group="org.nuxeo.*" category="web" />
    </includes>
    <excludes>
      <artifact group="!org.nuxeo*" />
      <artifact group="org.nuxeo.common" />
      <artifact name="nuxeo-runtime-jboss-extensions" />

      <artifact name="nuxeo-platform-webapp" />
      <artifact name="nuxeo-platform-webapp-core" />

      <artifact name="nuxeo-platform-audit-facade" />
      <artifact name="nuxeo-platform-placeful-facade" />
      <artifact name="nuxeo-platform-search-compass-plugin" />
    </excludes>
  </artifactSet>

  <assemble>
    <outputFile>system</outputFile>
    <unpack>true</unpack>
    <unpackInNewDirectory>true</unpackInNewDirectory>
    <set>nuxeo-platform-unpacked</set>
  </assemble>
  <artifactSet id="nuxeo-platform-unpacked">
    <import>**</import>
    <includes>
      <artifact name="nuxeo-platform-audit-facade" />
      <artifact name="nuxeo-platform-placeful-facade" />
      <artifact name="nuxeo-platform-search-compass-plugin" />
    </includes>
  </artifactSet>

  <!-- third party libraries embedded in the ear -->
  <assemble>
    <outputFile>lib</outputFile>
    <set>nuxeo-fixed-libs</set>
  </assemble>
  <artifactSet id="nuxeo-fixed-libs">
    <artifacts>
      <artifact group="org.osgi" name="osgi-core" version="4.1" />
      <artifact group="commons-collections" name="commons-collections"
        version="3.1" />
      <artifact group="commons-io" name="commons-io" version="1.2" />
      <artifact group="commons-lang" name="commons-lang" version="2.2" />
      <artifact group="commons-fileupload" name="commons-fileupload"
        version="1.1.1" />
      <artifact group="cssparser" name="cssparser" version="0.9.4-fix" />
      <artifact group="net.sf.ehcache" name="ehcache" version="1.2.3" />
      <artifact group="net.sf.ezmorph" name="ezmorph" version="0.9" />
      <artifact group="org.hibernate" name="hibernate" version="3.2.0.ga" />
      <artifact group="org.hibernate" name="hibernate-annotations"
        version="3.2.0.ga" />
      <artifact group="org.hibernate" name="hibernate-entitymanager"
        version="3.2.0.ga" />
      <artifact group="jboss" name="jboss-cache-jdk50" version="1.4.0.SP1" />
      <artifact group="org.jboss.seam" name="jboss-seam" version="2.0.3.CR1-NX" />
      <artifact group="org.jboss.el" name="jboss-el" version="2.0.1.GA" />
      <artifact group="org.richfaces.framework" name="richfaces-api"
        version="3.2.1.GA" />
      <artifact group="org.richfaces.framework" name="richfaces-impl"
        version="3.2.1.GA" />
      <artifact group="org.richfaces.ui" name="richfaces-ui" version="3.2.1.GA" />
      <artifact group="jboss" name="jbpm" version="3.1.2" />
      <artifact group="jboss" name="jgroups" version="2.2.9" />
      <artifact group="net.sf.json-lib" name="json-lib" version="0.9" />
      <artifact group="org.apache.lucene" name="lucene-core" version="2.0.0" />
      <artifact group="net.sf.opencsv" name="opencsv" version="1.7" />
      <artifact group="org.slf4j" name="slf4j-api" version="1.3.0" />
      <artifact group="org.slf4j" name="slf4j-log4j12" version="1.3.0" />
      <artifact group="org.apache.myfaces.tomahawk" name="tomahawk"
        version="1.1.5" />
      <artifact group="org.apache.myfaces.tomahawk" name="tomahawk-sandbox"
        version="1.1.5" />
      <artifact group="org.apache.myfaces.trinidad" name="trinidad-api"
        version="1.0.1-incubating-NXEP51M2" />
      <artifact group="org.apache.myfaces.trinidad" name="trinidad-impl"
        version="1.0.1-incubating-NXEP51M2" />
      <artifact group="org.apache.directory.server"
        name="apacheds-protocol-shared" version="1.5.1" />
      <artifact group="org.apache.directory.shared" name="shared-ldap"
        version="0.9.7" />
      <artifact group="com.sun.facelets" name="jsf-facelets" version="1.1.11" />
      <artifact group="org.nuxeo.ecm.platform" name="nuxeo-jbossws-wrapper"
        version="4.0.5.GA" />
    </artifacts>
  </artifactSet>

  <!-- third party libraries based on dependencies
    <assemble>
    <outputFile>lib2</outputFile>
    <set>nuxeo-libs-via-dependency-tree</set>
    </assemble>
    <artifactSet id="nuxeo-libs-via-dependency-tree">
    <import>**</import>
    <includeDependencies>true</includeDependencies>
    <includes>
    <artifact scope="compile" />
    </includes>
    <excludes>
    <artifact group="org.nuxeo.*" />
    </excludes>
    </artifactSet>
  -->
</assembly><|MERGE_RESOLUTION|>--- conflicted
+++ resolved
@@ -66,13 +66,8 @@
     <import>**</import>
     <includeDependencies>true</includeDependencies>
     <includes>
-<<<<<<< HEAD
-      <artifact group="org.nuxeo.*" category="runtime" includeDependsOnCategory="false"/>
-      <artifact group="org.nuxeo.*" category="jboss4" includeDependsOnCategory="false"/>
-=======
       <artifact group="org.nuxeo.*" category="runtime"
         includeDependsOnCategory="false" />
->>>>>>> 6ff3d98f
       <artifact group="org.nuxeo.*" category="core" />
       <artifact group="org.nuxeo.*" category="search" />
       <artifact group="org.nuxeo.*" category="web" />
