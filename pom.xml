--- conflicted
+++ resolved
@@ -15,34 +15,9 @@
   <modules>
     <module>nuxeo-csv-core</module>
     <module>nuxeo-csv-jsf</module>
-<<<<<<< HEAD
-  </modules>
-
-  <properties>
-    <nuxeo.csv.importer.version>8.4-SNAPSHOT</nuxeo.csv.importer.version>
-  </properties>
-
-  <dependencyManagement>
-    <dependencies>
-      <dependency>
-        <groupId>org.nuxeo.ecm.csv</groupId>
-        <artifactId>nuxeo-csv-core</artifactId>
-        <version>${nuxeo.csv.importer.version}</version>
-      </dependency>
-      <dependency>
-        <groupId>org.nuxeo.ecm.csv</groupId>
-        <artifactId>nuxeo-csv-jsf</artifactId>
-        <version>${nuxeo.csv.importer.version}</version>
-      </dependency>
-    </dependencies>
-  </dependencyManagement>
-
-=======
-    <module>nuxeo-csv-operation</module>
     <module>nuxeo-csv-core-dependencies</module>
   </modules>
 
->>>>>>> 3a95e3ff
   <repositories>
     <repository>
       <id>public</id>
