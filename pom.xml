<project xmlns="http://maven.apache.org/POM/4.0.0" xmlns:xsi="http://www.w3.org/2001/XMLSchema-instance" xsi:schemaLocation="http://maven.apache.org/POM/4.0.0 http://maven.apache.org/maven-v4_0_0.xsd">
  <modelVersion>4.0.0</modelVersion>

  <parent>
    <groupId>org.nuxeo</groupId>
    <artifactId>nuxeo-ecm</artifactId>
<<<<<<< HEAD
    <version>5.1.7-SNAPSHOT</version>
=======
    <version>5.2-SNAPSHOT</version>
>>>>>>> f3939d67
  </parent>

  <groupId>org.nuxeo.common</groupId>
  <artifactId>nuxeo-common</artifactId>
<<<<<<< HEAD
  <version>1.4.4-SNAPSHOT</version>
=======
  <version>1.5-SNAPSHOT</version>
>>>>>>> f3939d67
  <name>Nuxeo Common</name>
  <description>Nuxeo Common: utilities.</description>
  <url>http://www.nuxeo.org/</url>

  <scm>
    <connection>scm:hg:http://hg.nuxeo.org/nuxeo/nuxeo-common</connection>
    <developerConnection>scm:hg:https://hg.nuxeo.org/nuxeo/nuxeo-common</developerConnection>
    <url>http://hg.nuxeo.org/nuxeo/nuxeo-common</url>
  </scm>

  <distributionManagement>
    <site>
      <id>maven_website</id>
      <url>
        scpexe://gironde.nuxeo.com/home/mavenweb/site/${project.artifactId}/${project.version}
      </url>
    </site>
  </distributionManagement>

  <dependencies>
  </dependencies>

</project><|MERGE_RESOLUTION|>--- conflicted
+++ resolved
@@ -4,20 +4,12 @@
   <parent>
     <groupId>org.nuxeo</groupId>
     <artifactId>nuxeo-ecm</artifactId>
-<<<<<<< HEAD
-    <version>5.1.7-SNAPSHOT</version>
-=======
     <version>5.2-SNAPSHOT</version>
->>>>>>> f3939d67
   </parent>
 
   <groupId>org.nuxeo.common</groupId>
   <artifactId>nuxeo-common</artifactId>
-<<<<<<< HEAD
-  <version>1.4.4-SNAPSHOT</version>
-=======
   <version>1.5-SNAPSHOT</version>
->>>>>>> f3939d67
   <name>Nuxeo Common</name>
   <description>Nuxeo Common: utilities.</description>
   <url>http://www.nuxeo.org/</url>
