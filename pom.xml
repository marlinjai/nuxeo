--- conflicted
+++ resolved
@@ -4,32 +4,19 @@
   <parent>
     <groupId>org.nuxeo</groupId>
     <artifactId>nuxeo-ecm</artifactId>
-<<<<<<< HEAD
-    <version>5.1.6-SNAPSHOT</version>
-=======
     <version>5.2-SNAPSHOT</version>
->>>>>>> 52a633d3
   </parent>
 
   <groupId>org.nuxeo.runtime</groupId>
   <artifactId>nuxeo-runtime-parent</artifactId>
   <name>Nuxeo Runtime Parent</name>
-<<<<<<< HEAD
-  <version>1.4.3-SNAPSHOT</version>
-=======
   <version>1.5-SNAPSHOT</version>
->>>>>>> 52a633d3
   <packaging>pom</packaging>
   <description>Nuxeo Runtime: Parent.</description>
 
   <properties>
-<<<<<<< HEAD
-    <nuxeo.common.version>1.4.3-SNAPSHOT</nuxeo.common.version>
-    <nuxeo.runtime.version>1.4.3-SNAPSHOT</nuxeo.runtime.version>
-=======
     <nuxeo.common.version>1.5-SNAPSHOT</nuxeo.common.version>
     <nuxeo.runtime.version>1.5-SNAPSHOT</nuxeo.runtime.version>
->>>>>>> 52a633d3
   </properties>
 
   <modules>
