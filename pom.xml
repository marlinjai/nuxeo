<?xml version="1.0"?>
<project xmlns="http://maven.apache.org/POM/4.0.0" xmlns:xsi="http://www.w3.org/2001/XMLSchema-instance"
  xsi:schemaLocation="http://maven.apache.org/POM/4.0.0 http://maven.apache.org/maven-v4_0_0.xsd">
  <modelVersion>4.0.0</modelVersion>
  <parent>
    <groupId>org.nuxeo.ecm.platform</groupId>
    <artifactId>nuxeo-features-parent</artifactId>
    <version>5.4.3-SNAPSHOT</version>
  </parent>

  <groupId>org.nuxeo.ecm.core</groupId>
  <artifactId>nuxeo-chemistry</artifactId>
  <name>Nuxeo Chemistry</name>
  <description>Nuxeo Core: Chemistry</description>
  <packaging>pom</packaging>

  <modules>
    <module>nuxeo-opencmis-impl</module>
    <module>nuxeo-opencmis-bindings</module>
    <module>nuxeo-opencmis-tests</module>
  </modules>

<<<<<<< HEAD
=======
  <properties>
    <chemistry.opencmis.version>0.5.0-SNAPSHOT</chemistry.opencmis.version>
    <nuxeo.version>5.4.3-SNAPSHOT</nuxeo.version>
  </properties>

  <dependencyManagement>
    <dependencies>
      <dependency>
        <groupId>org.nuxeo.ecm.core</groupId>
        <artifactId>nuxeo-opencmis-bindings</artifactId>
        <version>${nuxeo.version}</version>
      </dependency>
      <dependency>
        <groupId>org.nuxeo.ecm.core</groupId>
        <artifactId>nuxeo-opencmis-impl</artifactId>
        <version>${nuxeo.version}</version>
      </dependency>
      <dependency>
        <groupId>org.nuxeo.ecm.core</groupId>
        <artifactId>nuxeo-opencmis-tests</artifactId>
        <version>${nuxeo.version}</version>
      </dependency>
      <dependency>
        <groupId>org.apache.chemistry.opencmis</groupId>
        <artifactId>chemistry-opencmis-commons-api</artifactId>
        <version>${chemistry.opencmis.version}</version>
      </dependency>
      <dependency>
        <groupId>org.apache.chemistry.opencmis</groupId>
        <artifactId>chemistry-opencmis-commons-impl</artifactId>
        <version>${chemistry.opencmis.version}</version>
      </dependency>
      <dependency>
        <groupId>org.apache.chemistry.opencmis</groupId>
        <artifactId>chemistry-opencmis-server-support</artifactId>
        <version>${chemistry.opencmis.version}</version>
      </dependency>
      <dependency>
        <groupId>org.apache.chemistry.opencmis</groupId>
        <artifactId>chemistry-opencmis-client-api</artifactId>
        <version>${chemistry.opencmis.version}</version>
      </dependency>
      <dependency>
        <groupId>org.apache.chemistry.opencmis</groupId>
        <artifactId>chemistry-opencmis-client-impl</artifactId>
        <version>${chemistry.opencmis.version}</version>
      </dependency>
    <dependency>
      <groupId>org.apache.chemistry.opencmis</groupId>
      <artifactId>chemistry-opencmis-server-bindings</artifactId>
      <version>${chemistry.opencmis.version}</version>
    </dependency>
    </dependencies>
  </dependencyManagement>

>>>>>>> dfa3d19f
  <repositories>
    <repository>
      <id>public</id>
      <url>http://maven.nuxeo.org/public</url>
      <releases>
        <enabled>true</enabled>
      </releases>
      <snapshots>
        <enabled>false</enabled>
      </snapshots>
    </repository>
    <repository>
      <id>public-snapshot</id>
      <url>http://maven.nuxeo.org/public-snapshot</url>
      <releases>
        <enabled>false</enabled>
      </releases>
      <snapshots>
        <enabled>true</enabled>
      </snapshots>
    </repository>
  </repositories>

  <scm>
    <connection>scm:hg:http://hg.nuxeo.org/addons/nuxeo-chemistry</connection>
    <developerConnection>scm:hg:https://hg.nuxeo.org/addons/nuxeo-chemistry</developerConnection>
    <url>http://hg.nuxeo.org/addons/nuxeo-chemistry</url>
  </scm>

</project><|MERGE_RESOLUTION|>--- conflicted
+++ resolved
@@ -20,30 +20,12 @@
     <module>nuxeo-opencmis-tests</module>
   </modules>
 
-<<<<<<< HEAD
-=======
   <properties>
     <chemistry.opencmis.version>0.5.0-SNAPSHOT</chemistry.opencmis.version>
-    <nuxeo.version>5.4.3-SNAPSHOT</nuxeo.version>
   </properties>
 
   <dependencyManagement>
     <dependencies>
-      <dependency>
-        <groupId>org.nuxeo.ecm.core</groupId>
-        <artifactId>nuxeo-opencmis-bindings</artifactId>
-        <version>${nuxeo.version}</version>
-      </dependency>
-      <dependency>
-        <groupId>org.nuxeo.ecm.core</groupId>
-        <artifactId>nuxeo-opencmis-impl</artifactId>
-        <version>${nuxeo.version}</version>
-      </dependency>
-      <dependency>
-        <groupId>org.nuxeo.ecm.core</groupId>
-        <artifactId>nuxeo-opencmis-tests</artifactId>
-        <version>${nuxeo.version}</version>
-      </dependency>
       <dependency>
         <groupId>org.apache.chemistry.opencmis</groupId>
         <artifactId>chemistry-opencmis-commons-api</artifactId>
@@ -77,7 +59,6 @@
     </dependencies>
   </dependencyManagement>
 
->>>>>>> dfa3d19f
   <repositories>
     <repository>
       <id>public</id>
