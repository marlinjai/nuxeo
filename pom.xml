<project xmlns="http://maven.apache.org/POM/4.0.0" xmlns:xsi="http://www.w3.org/2001/XMLSchema-instance"
  xsi:schemaLocation="http://maven.apache.org/POM/4.0.0 http://maven.apache.org/maven-v4_0_0.xsd">
  <modelVersion>4.0.0</modelVersion>

  <parent>
<<<<<<< HEAD
    <groupId>org.nuxeo.runtime</groupId>
    <artifactId>nuxeo-runtime-parent</artifactId>
    <version>1.7.0-SNAPSHOT</version>
    <relativePath>../nuxeo-runtime/pom.xml</relativePath>
=======
    <groupId>org.nuxeo</groupId>
    <artifactId>nuxeo-ecm</artifactId>
    <version>5.4.0-SNAPSHOT</version>
>>>>>>> b029be09
  </parent>

  <groupId>org.nuxeo.ecm.core</groupId>
  <artifactId>nuxeo-core-parent</artifactId>
  <version>1.7.0-SNAPSHOT</version>
  <name>Nuxeo Core Parent</name>
  <packaging>pom</packaging>
  <description>
    Nuxeo Core: the embeddable document/content management core for SOA and
    next-generation ECM applications.
  </description>

  <properties>
    <nuxeo.runtime.version>1.7.0-SNAPSHOT</nuxeo.runtime.version>
    <nuxeo.common.version>1.7.0-SNAPSHOT</nuxeo.common.version>
    <nuxeo.core.version>1.7.0-SNAPSHOT</nuxeo.core.version>
    <nuxeo.platform.version>5.4.0-SNAPSHOT</nuxeo.platform.version>
  </properties>

  <modules>
    <module>nuxeo-core</module>
    <module>nuxeo-core-api</module>
    <module>nuxeo-core-query</module>
    <module>nuxeo-core-schema</module>
    <module>nuxeo-core-client</module>
    <module>nuxeo-core-io</module>
    <module>nuxeo-core-storage-sql</module>
    <module>nuxeo-core-convert-api</module>
    <module>nuxeo-core-convert</module>
    <module>nuxeo-core-convert-plugins</module>
    <module>nuxeo-core-event</module>
    <module>nuxeo-core-event-compat</module>
    <module>nuxeo-core-event-jms</module>
    <module>nuxeo-core-persistence</module>
  </modules>

  <profiles>
    <profile>
      <id>no-osgi</id>
      <activation>
	<activeByDefault>true</activeByDefault>
      </activation>
      <modules>
	<module>nuxeo-core-facade</module>
	<module>nuxeo-core-query-test</module>
	<module>nuxeo-core-storage-jcr</module>
	<module>nuxeo-core-test</module>
      </modules>
    </profile>	
  </profiles>

  <scm>
    <connection>scm:hg:http://hg.nuxeo.org/nuxeo/nuxeo-core</connection>
    <developerConnection>scm:hg:https://hg.nuxeo.org/nuxeo/nuxeo-core</developerConnection>
    <url>http://hg.nuxeo.org/nuxeo/nuxeo-core</url>
  </scm>

  <repositories>
    <repository>
      <id>public</id>
      <url>http://maven.nuxeo.org/nexus/content/groups/public</url>
      <releases>
        <enabled>true</enabled>
      </releases>
      <snapshots>
        <enabled>false</enabled>
      </snapshots>
    </repository>
    <repository>
      <id>public-snapshot</id>
      <url>http://maven.nuxeo.org/nexus/content/groups/public-snapshot</url>
      <releases>
        <enabled>false</enabled>
      </releases>
      <snapshots>
        <updatePolicy>always</updatePolicy>
        <enabled>true</enabled>
      </snapshots>
    </repository>
  </repositories>

  <pluginRepositories>
    <pluginRepository>
      <id>public</id>
      <url>http://maven.nuxeo.org/nexus/content/groups/public</url>
      <name>Nuxeo virtual release repository</name>
      <releases>
        <enabled>true</enabled>
      </releases>
      <snapshots>
        <enabled>false</enabled>
      </snapshots>
    </pluginRepository>
    <pluginRepository>
      <id>public-snapshot</id>
      <url>http://maven.nuxeo.org/nexus/content/groups/public-snapshot</url>
      <name>Nuxeo virtual snapshot repository</name>
      <releases>
        <enabled>false</enabled>
      </releases>
      <snapshots>
        <updatePolicy>always</updatePolicy>
        <enabled>true</enabled>
      </snapshots>
    </pluginRepository>
  </pluginRepositories>

  <dependencyManagement>
    <dependencies>
      <dependency>
        <groupId>org.nuxeo.common</groupId>
        <artifactId>nuxeo-common</artifactId>
        <version>${nuxeo.common.version}</version>
      </dependency>
      <dependency>
        <groupId>org.nuxeo.ecm.core</groupId>
        <artifactId>nuxeo-core-api</artifactId>
        <version>${nuxeo.core.version}</version>
      </dependency>
      <dependency>
        <groupId>org.nuxeo.ecm.core</groupId>
        <artifactId>nuxeo-core</artifactId>
        <version>${nuxeo.core.version}</version>
      </dependency>
      <dependency>
        <groupId>org.nuxeo.ecm.core</groupId>
        <artifactId>nuxeo-core-facade</artifactId>
        <version>${nuxeo.core.version}</version>
      </dependency>
      <dependency>
        <groupId>org.nuxeo.ecm.core</groupId>
        <artifactId>nuxeo-core-jcr-connector</artifactId>
        <version>${nuxeo.core.version}</version>
      </dependency>
      <dependency>
        <groupId>org.nuxeo.ecm.core</groupId>
        <artifactId>nuxeo-core-storage-sql</artifactId>
        <version>${nuxeo.core.version}</version>
      </dependency>
      <dependency>
        <groupId>org.nuxeo.ecm.core</groupId>
        <artifactId>nuxeo-core-storage-sql-ra</artifactId>
        <version>${nuxeo.core.version}</version>
        <type>rar</type>
      </dependency>
      <dependency>
        <groupId>org.nuxeo.ecm.core</groupId>
        <artifactId>nuxeo-core-storage-sql-ra</artifactId>
        <version>${nuxeo.core.version}</version>
        <type>jar</type> <!-- a dependency on the JAR is also needed -->
      </dependency>
      <dependency>
        <groupId>org.nuxeo.ecm.core</groupId>
        <artifactId>nuxeo-core-storage-sql-extensions</artifactId>
        <version>${nuxeo.core.version}</version>
      </dependency>
      <dependency>
        <groupId>org.nuxeo.ecm.core</groupId>
        <artifactId>nuxeo-core-storage-sql-test</artifactId>
        <version>${nuxeo.core.version}</version>
	<scope>test</scope>
      </dependency>
      <dependency>
        <groupId>org.nuxeo.ecm.core</groupId>
        <artifactId>nuxeo-core-test</artifactId>
        <version>${nuxeo.core.version}</version>
	<scope>test</scope>
      </dependency>
      <dependency>
        <groupId>org.nuxeo.ecm.core</groupId>
        <artifactId>nuxeo-core-query</artifactId>
        <version>${nuxeo.core.version}</version>
      </dependency>
      <dependency>
        <groupId>org.nuxeo.ecm.core</groupId>
        <artifactId>nuxeo-core-query-test</artifactId>
        <version>${nuxeo.core.version}</version>
	<scope>test</scope>
      </dependency>
      <dependency>
        <groupId>org.nuxeo.ecm.core</groupId>
        <artifactId>nuxeo-core-schema</artifactId>
        <version>${nuxeo.core.version}</version>
      </dependency>
      <dependency>
        <groupId>org.nuxeo.ecm.core</groupId>
        <artifactId>nuxeo-core-io</artifactId>
        <version>${nuxeo.core.version}</version>
      </dependency>
      <dependency>
        <groupId>org.nuxeo.ecm.core</groupId>
        <artifactId>nuxeo-core-client</artifactId>
        <version>${nuxeo.core.version}</version>
      </dependency>
      <dependency>
        <groupId>org.nuxeo.ecm.core</groupId>
        <artifactId>nuxeo-core-convert-api</artifactId>
        <version>${nuxeo.core.version}</version>
      </dependency>
      <dependency>
        <groupId>org.nuxeo.ecm.core</groupId>
        <artifactId>nuxeo-core-convert</artifactId>
        <version>${nuxeo.core.version}</version>
      </dependency>
      <dependency>
        <groupId>org.nuxeo.ecm.core</groupId>
        <artifactId>nuxeo-core-convert-plugins</artifactId>
        <version>${nuxeo.core.version}</version>
      </dependency>
      <dependency>
        <groupId>org.nuxeo.ecm.core</groupId>
        <artifactId>nuxeo-core-event</artifactId>
        <version>${nuxeo.core.version}</version>
      </dependency>
      <dependency>
        <groupId>org.nuxeo.ecm.core</groupId>
        <artifactId>nuxeo-core-event-jms</artifactId>
        <version>${nuxeo.core.version}</version>
      </dependency>
      <!-- NXP-3179 - DEPRECATED to be deleted -->
      <dependency>
        <groupId>org.nuxeo.ecm.core</groupId>
        <artifactId>nuxeo-core-event-compat</artifactId>
        <version>${nuxeo.core.version}</version>
      </dependency>
      <dependency>
        <groupId>org.nuxeo.ecm.core</groupId>
        <artifactId>nuxeo-core-jca</artifactId>
        <version>${nuxeo.core.version}</version>
      </dependency>
      <dependency>
        <groupId>org.nuxeo.ecm.core</groupId>
        <artifactId>nuxeo-core-jca</artifactId>
        <version>${nuxeo.core.version}</version>
        <type>rar</type>
      </dependency>
      <dependency>
        <groupId>org.nuxeo.ecm.core</groupId>
        <artifactId>nuxeo-core-persistence</artifactId>
        <version>${nuxeo.core.version}</version>
      </dependency>
      <dependency>
        <groupId>org.nuxeo.ecm.core</groupId>
        <artifactId>nuxeo-core-persistence</artifactId>
        <version>${nuxeo.core.version}</version>
        <classifier>tests</classifier>
        <scope>test</scope>
      </dependency>

      <!-- scope: provided -->
      <dependency>
        <groupId>org.apache.jackrabbit</groupId>
        <artifactId>jackrabbit-api</artifactId>
        <version>${jackrabbit.version}</version>
        <scope>provided</scope>
      </dependency>
      <dependency>
        <groupId>org.apache.jackrabbit</groupId>
        <artifactId>jackrabbit-core</artifactId>
        <version>${jackrabbit.core.version}</version>
        <scope>provided</scope>
      </dependency>
      <dependency>
        <groupId>org.apache.jackrabbit</groupId>
        <artifactId>jackrabbit-text-extractors</artifactId>
        <version>${jackrabbit.version}</version>
        <scope>provided</scope>
        <exclusions>
          <exclusion>
            <groupId>poi</groupId>
            <artifactId>poi</artifactId>
          </exclusion>
        </exclusions>
      </dependency>
      <dependency>
        <groupId>org.apache.jackrabbit</groupId>
        <artifactId>jackrabbit-jcr-commons</artifactId>
        <version>${jackrabbit.jcr-commons.version}</version>
        <scope>provided</scope>
      </dependency>
      <dependency>
        <groupId>org.apache.jackrabbit</groupId>
        <artifactId>jackrabbit-spi</artifactId>
        <version>${jackrabbit.version}</version>
        <scope>provided</scope>
      </dependency>
      <dependency>
        <groupId>org.apache.jackrabbit</groupId>
        <artifactId>jackrabbit-spi-commons</artifactId>
        <version>${jackrabbit.version}</version>
        <scope>provided</scope>
      </dependency>

      <dependency>
        <groupId>org.nuxeo.ecm.core</groupId>
        <artifactId>nuxeo-core-jcr-connector-test</artifactId>
        <scope>test</scope>
        <version>${nuxeo.core.version}</version>
      </dependency>
    </dependencies>
  </dependencyManagement>


  <dependencies>
      <dependency>
        <groupId>jmock</groupId>
        <artifactId>jmock</artifactId>
	<scope>test</scope>
      </dependency>
      <dependency>
        <groupId>org.nuxeo.runtime</groupId>
        <artifactId>nuxeo-runtime-test</artifactId>
	<scope>test</scope>
      </dependency>
  </dependencies>

</project><|MERGE_RESOLUTION|>--- conflicted
+++ resolved
@@ -3,16 +3,9 @@
   <modelVersion>4.0.0</modelVersion>
 
   <parent>
-<<<<<<< HEAD
     <groupId>org.nuxeo.runtime</groupId>
     <artifactId>nuxeo-runtime-parent</artifactId>
     <version>1.7.0-SNAPSHOT</version>
-    <relativePath>../nuxeo-runtime/pom.xml</relativePath>
-=======
-    <groupId>org.nuxeo</groupId>
-    <artifactId>nuxeo-ecm</artifactId>
-    <version>5.4.0-SNAPSHOT</version>
->>>>>>> b029be09
   </parent>
 
   <groupId>org.nuxeo.ecm.core</groupId>
