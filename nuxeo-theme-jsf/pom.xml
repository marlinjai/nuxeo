--- conflicted
+++ resolved
@@ -50,6 +50,11 @@
       <groupId>javax.el</groupId>
       <artifactId>el-api</artifactId>
     </dependency>
+    <!--dependency>
+      <groupId>javax.el</groupId>
+      <artifactId>el-ri</artifactId>
+      </dependency-->
+
     <dependency>
       <groupId>org.jboss.seam</groupId>
       <artifactId>jboss-seam</artifactId>
@@ -74,10 +79,6 @@
     <dependency>
       <groupId>org.dojotoolkit</groupId>
       <artifactId>custom_rhino</artifactId>
-<<<<<<< HEAD
-=======
-      <version>0.9.0</version>
->>>>>>> 1a6890e5
     </dependency>
 
     <dependency>
