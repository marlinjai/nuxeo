/*
 * (C) Copyright 2006-2007 Nuxeo SAS (http://nuxeo.com/) and contributors.
 *
 * All rights reserved. This program and the accompanying materials
 * are made available under the terms of the GNU Lesser General Public License
 * (LGPL) version 2.1 which accompanies this distribution, and is available at
 * http://www.gnu.org/licenses/lgpl.html
 *
 * This library is distributed in the hope that it will be useful,
 * but WITHOUT ANY WARRANTY; without even the implied warranty of
 * MERCHANTABILITY or FITNESS FOR A PARTICULAR PURPOSE. See the GNU
 * Lesser General Public License for more details.
 *
 * Contributors:
 *     Nuxeo - initial API and implementation
 *
 * $Id$
 */

package org.nuxeo.ecm.webapp.security;

import static org.jboss.seam.ScopeType.CONVERSATION;

import java.io.Serializable;
import java.util.ArrayList;
import java.util.Collection;
import java.util.Collections;
import java.util.HashMap;
import java.util.HashSet;
import java.util.List;
import java.util.Map;
import java.io.Serializable;

import javax.ejb.PostActivate;
import javax.ejb.PrePassivate;
import javax.faces.application.FacesMessage;
import javax.faces.context.FacesContext;
import javax.faces.model.SelectItem;

import org.apache.commons.lang.StringUtils;
import org.apache.commons.logging.Log;
import org.apache.commons.logging.LogFactory;
import org.jboss.seam.Seam;
import org.jboss.seam.annotations.Create;
import org.jboss.seam.annotations.Factory;
import org.jboss.seam.annotations.In;
import org.jboss.seam.annotations.Name;
import org.jboss.seam.annotations.RequestParameter;
import org.jboss.seam.annotations.Scope;
import org.jboss.seam.annotations.datamodel.DataModel;
import org.jboss.seam.annotations.datamodel.DataModelSelection;
import org.jboss.seam.contexts.Context;
import org.jboss.seam.core.Events;
import org.jboss.seam.core.FacesMessages;
import org.nuxeo.ecm.core.api.ClientException;
import org.nuxeo.ecm.core.api.CoreSession;
import org.nuxeo.ecm.core.api.NuxeoGroup;
import org.nuxeo.ecm.core.api.NuxeoPrincipal;
import org.nuxeo.ecm.core.api.impl.DataModelImpl;
import org.nuxeo.ecm.core.api.impl.DocumentModelImpl;
import org.nuxeo.ecm.directory.SizeLimitExceededException;
import org.nuxeo.ecm.platform.ejb.EJBExceptionHandler;
import org.nuxeo.ecm.platform.types.Type;
import org.nuxeo.ecm.platform.ui.web.util.ComponentUtils;
import org.nuxeo.ecm.platform.usermanager.NuxeoPrincipalImpl;
import org.nuxeo.ecm.platform.usermanager.UserManager;
import org.nuxeo.ecm.platform.usermanager.exceptions.UserAlreadyExistsException;
import org.nuxeo.ecm.webapp.base.InputController;
import org.nuxeo.ecm.webapp.helpers.EventNames;

/**
 * @author <a href="mailto:rcaraghin@nuxeo.com">Razvan Caraghin</a>
 *
 */
@Name("userManagerActions")
@Scope(CONVERSATION)
public class UserManagerActionsBean extends InputController implements
        UserManagerActions, Serializable {

<<<<<<< HEAD
    private static final long serialVersionUID = -3828954056351924772L;

=======
    private static final long serialVersionUID = 2160735474991874750L;
>>>>>>> 50bafeb1
    private static final Log log = LogFactory.getLog(UserManagerActionsBean.class);

    private static final String ALL = "all";

    private static final String TABBED = "tabbed";

    private static final String SEARCH_ONLY = "search_only";

    public static final String VALID_CHARS = "abcdefghijklmnopqrstuvwxyzABCDEFGHIJKLMNOPQRSTUVWXYZ_-0123456789";

    @In(create = true)
    protected transient UserManager userManager;

    @In(create = true)
    protected transient CoreSession documentManager;

    protected String searchString = "";
    protected String searchUsername = "";
    protected String searchLastname = "";
    protected String searchFirstname = "";
    protected String searchCompany = "";
    protected String searchEmail = "";

    protected boolean doSearch = false;

    @In
    protected transient Context sessionContext;

    // curent viewable users (on the selected letter tab)
    @DataModel("userList")
    protected List<NuxeoPrincipal> users;

    private List<NuxeoPrincipal> allUsers;

    // hash that maps the firstLetter to user lists
    private Map<String, List<NuxeoPrincipal>> userCatalog;

    private NuxeoPrincipal principal;

    private String changed_password;
    private String changed_password_verify;

    //@In(required = false)
    @DataModelSelection("userList")
    protected NuxeoPrincipal selectedUser;

    @In(required = false)
    protected NuxeoPrincipal newUser;

    private String retypedPassword;

    @RequestParameter("usernameParam")
    protected String usernameParam;

    @RequestParameter("newSelectedLetter")
    protected String newSelectedLetter;

    private String selectedLetter;

    private boolean searchOverflow = false;

    protected String userListingMode;


    @Create
    public void initialize() throws ClientException {
        log.info("Initializing...");
        principal = (NuxeoPrincipal) FacesContext.getCurrentInstance()
                .getExternalContext().getUserPrincipal();
        //principalIsAdmin = principal.isAdministrator();
        userListingMode = userManager.getUserListingMode();
    }

    public void destroy() {
        log.debug("Removing SEAM action listener...");
    }

    @Factory("userList")
    public void getUsers() throws ClientException {
        if (SEARCH_ONLY.equals(userListingMode)) {
            allUsers = Collections.emptyList();
            users = Collections.emptyList();
        } else {
            try {
                allUsers = userManager.getAvailablePrincipals();
                updateUserCatalog();
            } catch (SizeLimitExceededException e) {
                allUsers = Collections.emptyList();
                users = Collections.emptyList();
                searchOverflow = true;
            } catch (Exception t) {
                throw EJBExceptionHandler.wrapException(t);
            }
        }
    }

    public String viewUser(String userName) throws ClientException {
        // try to display the requested user info
        final NuxeoPrincipal nxprinc = userManager.getPrincipal(userName);
        if (nxprinc != null) {
            selectedUser = nxprinc;
        } else {
            log.error("No principal for username: " + usernameParam);
            return null;
        }

        try {
            sessionContext.set("selectedUser", selectedUser);
            return "view_user";
        } catch (Exception t) {
            throw EJBExceptionHandler.wrapException(t);
        }
    }

    public String viewUser() throws ClientException {
        if (usernameParam != null) {
            return viewUser(usernameParam);
        }
        try {
            refreshPrincipal(selectedUser);
            sessionContext.set("selectedUser", selectedUser);
            return "view_user";
        } catch (Exception t) {
            throw EJBExceptionHandler.wrapException(t);
        }
    }

    /**
     * Gets the general type of User from the xml definition.
     *
     * @return
     */
    public Type getChangeableUserType() {
        return typeManager.getType("User");
    }

    public Type getChangeableUserCreateType() {
        return typeManager.getType("UserCreate");
    }

    public void refreshPrincipal(NuxeoPrincipal principal)
            throws ClientException {
        NuxeoPrincipal freshPrincipal = userManager.getPrincipal(
                principal.getName());
        principal.setGroups(freshPrincipal.getGroups());
        principal.setRoles(freshPrincipal.getRoles());
        principal.setModel(freshPrincipal.getModel());
    }

    public String editUser() throws ClientException {
        try {
            refreshPrincipal(selectedUser);
            sessionContext.set("selectedUser", selectedUser);
            return "edit_user";
        } catch (Exception t) {
            throw EJBExceptionHandler.wrapException(t);
        }
    }

    public String deleteUser() throws ClientException {
        try {
            userManager.deletePrincipal(selectedUser);
            if (allUsers != null) {
                allUsers.remove(selectedUser);
            }
            if (users != null) {
                users.remove(selectedUser);
            }


            Events.instance().raiseEvent(EventNames.USER_ALL_DOCUMENT_TYPES_SELECTION_CHANGED);

            return viewUsers();
        } catch (Exception t) {
            throw EJBExceptionHandler.wrapException(t);
        }
    }

    public List<SelectItem> getAvailableGroups() throws ClientException {
        List<SelectItem> selectItemList = new ArrayList<SelectItem>();
        for (NuxeoGroup group : userManager.getAvailableGroups()) {
            String groupName = group.getName();
            selectItemList.add(new SelectItem(groupName));
        }
        return selectItemList;
    }

    public String searchUsers() throws ClientException {
        searchOverflow = false;
        try {
            if (searchString.compareTo("*") == 0) {
                allUsers = userManager.getAvailablePrincipals();
            } else {
                allUsers = userManager.searchPrincipals(searchString);
            }
        } catch (SizeLimitExceededException e) {
            searchOverflow = true;
            allUsers = Collections.emptyList();
            users = Collections.emptyList();
            return "view_users";
        }
        doSearch = true;
        return viewUsers();
    }

    private void updateUserCatalog() throws ClientException {
        if (allUsers == null) {
            allUsers = userManager.searchPrincipals(searchString);
        }

        if (StringUtils.isEmpty(searchString) && TABBED.equals(userListingMode)) {
            userCatalog = new HashMap<String, List<NuxeoPrincipal>>();
            String userSortField = userManager.getUserSortField();
            for (NuxeoPrincipal principal : allUsers) {
                // FIXME: this should use a "display name" dedicated API
                String displayName = null;
                if (userSortField != null) {
                    // XXX hack, principals have only one model
                    org.nuxeo.ecm.core.api.DataModel dm = principal.getModel().getDataModels().values().iterator().next();
                    displayName = (String) dm.getData(userSortField);
                }
                if (displayName == null) {
                    displayName = principal.getName();
                }
                String firstLetter = displayName.substring(0, 1).toUpperCase();
                List<NuxeoPrincipal> list = userCatalog.get(firstLetter);
                if (list == null) {
                    list = new ArrayList<NuxeoPrincipal>();
                    userCatalog.put(firstLetter, list);
                }
                list.add(principal);
            }

            if (StringUtils.isEmpty(selectedLetter)
                    || !userCatalog.containsKey(selectedLetter)) {
                selectedLetter = getCatalogLetters().iterator().next();
            }

            users = userCatalog.get(selectedLetter);
            if (users == null) {
                users = Collections.emptyList();
            }

        } else {
            userCatalog = null;
            users = new ArrayList<NuxeoPrincipal>(allUsers);
        }
    }

    public String updateUser() throws ClientException {
        FacesContext context = FacesContext.getCurrentInstance();
        try {
/*            if (selectedUser.getPassword() != null) {
                if (!selectedUser.getPassword().equals(retypedPassword)) {
                    String message = ComponentUtils.translate(context,
                            "error.userManager.passwordMismatch");
                    FacesMessages.instance().add(message);
                    return null;
                }
            }
*/
            if ("".equals(selectedUser.getPassword())) {
                selectedUser.setPassword(null);
            }
            userManager.updatePrincipal(selectedUser);
            return viewUser(selectedUser.getName());
        } catch (Exception t) {
            throw EJBExceptionHandler.wrapException(t);
        }
    }

    public String saveUser() throws ClientException {
        FacesContext context = FacesContext.getCurrentInstance();
        try {
            // XXX hack, principals have only one model
            org.nuxeo.ecm.core.api.DataModel dm = newUser.getModel().getDataModels().values().iterator().next();

            String username = (String) dm.getData(NuxeoPrincipalImpl.USERNAME_COLUMN);
            if (!StringUtils.containsOnly(username, VALID_CHARS)) {
                String message = ComponentUtils.translate(context,
                        "label.userManager.wrong.username");

                FacesMessages.instance().add(FacesMessage.SEVERITY_ERROR, message, (Object[]) null);
                return null;
            }

            String newUserPassword = (String) dm.getData(NuxeoPrincipalImpl.PASSWORD_COLUMN);
            if (!newUserPassword.equals(changed_password_verify)) {
                String message = ComponentUtils.translate(context,
                        "label.userManager.password.not.match");

                FacesMessages.instance().add("h_inputText_passwordCreate2",
                        FacesMessage.SEVERITY_ERROR, message, (Object[]) null);

                return null;
            }

            userManager.createPrincipal(newUser);

            selectedUser = newUser;

            return viewUser();

        } catch (UserAlreadyExistsException ex) {
            String message = ComponentUtils.translate(context,
                    "error.userManager.userAlreadyExists");
            facesMessages.add(FacesMessage.SEVERITY_WARN, message);
            return null;

        } catch (Exception t) {
            throw EJBExceptionHandler.wrapException(t);
        }
    }

    // this is called directly by JSF code when switching tabs
    // DOH!
    public String createUser() throws ClientException {
        try {
            newUser = new NuxeoPrincipalImpl("");
            // We need to put an appropriate datamodel in the user.
            // Find the schema name from the layout (which is
            // what the UI will use to fill it in).
            Type userType = getChangeableUserCreateType();
            String schemaName = userType.getLayout()[0].getSchemaName();
            DataModelImpl dm = new DataModelImpl(schemaName);
            DocumentModelImpl entry = new DocumentModelImpl(null, userType.getId(), "",
                    null, null, null, new String[] { schemaName }, null);
            entry.addDataModel(dm);
            newUser.setModel(entry);
            newUser.getRoles().add("regular");
            sessionContext.set("newUser", newUser);
            return "create_user";
        } catch (Exception t) {
            throw EJBExceptionHandler.wrapException(t);
        }
    }

    public String getSearchString() {
        return searchString;
    }

    public void setSearchString(String searchString) {
        this.searchString = searchString;
    }

    public Collection<String> getCatalogLetters() {
        List<String> list = new ArrayList<String>(userCatalog.keySet());
        Collections.sort(list);
        return list;
    }

    public void setSelectedLetter(String selectedLetter) {
        this.selectedLetter = selectedLetter;
    }

    public String getSelectedLetter() {
        return selectedLetter;
    }

    public boolean getAllowCreateUser() throws ClientException {
        return principal.isAdministrator() && !userManager.areUsersReadOnly();
    }

    public boolean getAllowDeleteUser() throws ClientException {
        return principal.isAdministrator() && !userManager.areUsersReadOnly();
    }

    public String viewUsers() throws ClientException {
        if (newSelectedLetter != null) {
            selectedLetter = newSelectedLetter;
        }

        if (SEARCH_ONLY.equals(userListingMode)) {
            if (StringUtils.isEmpty(searchString)
                    && StringUtils.isEmpty(searchUsername)
                    && StringUtils.isEmpty(searchFirstname)
                    && StringUtils.isEmpty(searchLastname)
                    && StringUtils.isEmpty(searchEmail)
                    && StringUtils.isEmpty(searchCompany)) {
                allUsers = Collections.emptyList();
                users = Collections.emptyList();
                return "view_users";
            }
        }

        try {
            updateUserCatalog();
        } catch (SizeLimitExceededException e) {
            allUsers = Collections.emptyList();
            users = Collections.emptyList();
            searchOverflow = true;
            return "view_users";
        }

        if (userCatalog != null) {
            // "TABBED"
            return "view_many_users";
        } else {
            // "ALL"
            return "view_users";
        }
    }

    public boolean getAllowEditUser() {
        return principal.isAdministrator()
                || principal.getName().equals(selectedUser.getName());
    }

    public boolean getAllowChangePassword() throws ClientException {
        if (userManager.areUsersReadOnly()) {
            return false;
        }

        return principal.isAdministrator()
                || principal.getName().equals(selectedUser.getName());
    }

    public String getRetypedPassword() {
        return retypedPassword;
    }

    public void setRetypedPassword(String retypedPassword) {
        this.retypedPassword = retypedPassword;
    }

    public String clearSearch() throws ClientException {
        searchString = "";
        searchEmail = "";
        searchFirstname = "";
        searchLastname = "";
        searchUsername = "";
        doSearch = false;

        return searchUsers();
    }

    @PrePassivate
    public void saveState() {
        log.info("PrePassivate");
    }

    @PostActivate
    public void readState() {
        log.info("PostActivate");
    }

    public String getSearchEmail() {
        return searchEmail;
    }

    public void setSearchEmail(String email) {
        searchEmail = email;
    }

    public String getSearchFirstname() {
        return searchFirstname;
    }

    public void setSearchFirstname(String firstName) {
        searchFirstname = firstName;
    }

    public String getSearchLastname() {
        return searchLastname;
    }

    public void setSearchLastname(String lastName) {
        searchLastname = lastName;
    }

    public String getSearchUsername() {
        return searchUsername;
    }

    public void setSearchUsername(String username) {
        searchUsername = username;
    }

    public String getSearchCompany() {
        return searchCompany;
    }

    public void setSearchCompany(String company) {
        searchCompany = company;
    }

    public String searchUsersAdvanced() throws ClientException {
        searchOverflow = false;
        try {
        Map<String, Object> filter = new HashMap<String, Object>();
        if ((searchUsername + searchLastname + searchFirstname + searchEmail + searchCompany).trim()
                .compareTo("*")==0) {
            allUsers = userManager.getAvailablePrincipals();

        } else
        {
        if (searchUsername != null && !"".equals(searchUsername)) {
            filter.put(NuxeoPrincipalImpl.USERNAME_COLUMN, searchUsername);
        }
        if (searchLastname != null && !"".equals(searchLastname)) {
            filter.put(NuxeoPrincipalImpl.LASTNAME_COLUMN, searchLastname);
        }
        if (searchFirstname != null && !"".equals(searchFirstname)) {
            filter.put(NuxeoPrincipalImpl.FIRSTNAME_COLUMN, searchFirstname);
        }
        if (searchEmail != null && !"".equals(searchEmail)) {
            filter.put(NuxeoPrincipalImpl.EMAIL_COLUMN, searchEmail);
        }
        if (searchCompany != null && !"".equals(searchCompany)) {
            filter.put(NuxeoPrincipalImpl.COMPANY_COLUMN, searchCompany);
        }

        // create a new set because a HashMap.KeySet is not serializable
        allUsers = userManager.searchByMap(filter, new HashSet<String>(
                filter.keySet()));
        }
        } catch (SizeLimitExceededException e) {
            searchOverflow = true;
            allUsers = Collections.emptyList();
            users = Collections.emptyList();
            return "view_users";
        }

        doSearch = true;
        return viewUsers();

    }

    public String clearSearchAdvanced() throws ClientException {
        searchEmail = "";
        searchFirstname = "";
        searchLastname = "";
        searchUsername = "";
        doSearch = false;

        return viewUsers();
    }

    public boolean getDoSearch() {
        return doSearch;
    }

    public void setDoSearch(boolean doSearch) {
        this.doSearch = doSearch;
    }

    public void setChanged_password(String changed_password) {
        this.changed_password = changed_password;
    }

    public void setChanged_password_verify(String changed_password_verify) {
        this.changed_password_verify = changed_password_verify;
    }

    public String getChanged_password() {
        return "";
    }

    public String getChanged_password_verify() {
        return "";
    }

    public boolean isSearchOverflow() {
        return searchOverflow;
    }

    public void setSearchOverflow(boolean searchOverflow) {
        this.searchOverflow = searchOverflow;
    }

    public String changePassword() throws ClientException {
        FacesContext context = FacesContext.getCurrentInstance();

        if (changed_password.equals(changed_password_verify)
                && changed_password.length() > 0) {
            selectedUser.setPassword(changed_password);
            userManager.updatePrincipal(selectedUser);

            String message = ComponentUtils.translate(context,
                    "label.userManager.password.changed");

            facesMessages.add(FacesMessage.SEVERITY_INFO, message);

            if (selectedUser.getName().equals(principal.getName())) {
                // If user chaged HIS password reset session
                // HttpServletRequest httpRequest = (HttpServletRequest)
                // context.getExternalContext().getRequest();
                // httpRequest.getSession().invalidate();
                Seam.invalidateSession();
                return "home";
            } else {
                return "view_user";
            }
        }

        String message = ComponentUtils.translate(context,
                "label.userManager.password.not.match");

        FacesMessages.instance().add("h_inputText_password1",
                FacesMessage.SEVERITY_ERROR, message, (Object[]) null);

        return null;
    }

}<|MERGE_RESOLUTION|>--- conflicted
+++ resolved
@@ -77,12 +77,7 @@
 public class UserManagerActionsBean extends InputController implements
         UserManagerActions, Serializable {
 
-<<<<<<< HEAD
-    private static final long serialVersionUID = -3828954056351924772L;
-
-=======
     private static final long serialVersionUID = 2160735474991874750L;
->>>>>>> 50bafeb1
     private static final Log log = LogFactory.getLog(UserManagerActionsBean.class);
 
     private static final String ALL = "all";
