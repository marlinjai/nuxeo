--- conflicted
+++ resolved
@@ -25,11 +25,7 @@
 
     private int nextPage=1;
 
-<<<<<<< HEAD
-    private String initialDateRange;
-=======
     private final String initialDateRange;
->>>>>>> b026d10a
 
     public BatchInfo(String dateRange) {
         initialDateRange = dateRange;
